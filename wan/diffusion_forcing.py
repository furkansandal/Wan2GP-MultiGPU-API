--- conflicted
+++ resolved
@@ -19,10 +19,7 @@
 from .utils.fm_solvers import (FlowDPMSolverMultistepScheduler,
                                get_sampling_sigmas, retrieve_timesteps)
 from .utils.fm_solvers_unipc import FlowUniPCMultistepScheduler
-<<<<<<< HEAD
-=======
 from wan.utils.utils import update_loras_slists
->>>>>>> 49aaa126
 
 class DTT2V:
 
@@ -227,8 +224,6 @@
         loras_slists = None,
         **bbargs
     ):
-        # Local import to avoid circular dependency
-        from wgp import update_loras_slists
         self._interrupt = False
         generator = torch.Generator(device=self.device)
         generator.manual_seed(seed)
