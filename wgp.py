import os
import time
import sys
import threading
import argparse
from mmgp import offload, safetensors2, profile_type 
try:
    import triton
except ImportError:
    pass
from pathlib import Path
from datetime import datetime
import gradio as gr
import random
import json
import wan
from wan.utils import notification_sound
from wan.configs import MAX_AREA_CONFIGS, WAN_CONFIGS, SUPPORTED_SIZES, VACE_SIZE_CONFIGS
from wan.utils.utils import cache_video, convert_tensor_to_image, save_image
from wan.modules.attention import get_attention_modes, get_supported_attention_modes
import torch
import gc
import traceback
import math 
import typing
import asyncio
import inspect
from wan.utils import prompt_parser
import base64
import io
from PIL import Image
import zipfile
import tempfile
import atexit
import shutil
import glob
import cv2
from transformers.utils import logging
logging.set_verbosity_error
from preprocessing.matanyone  import app as matanyone_app
from tqdm import tqdm
import requests
global_queue_ref = []
AUTOSAVE_FILENAME = "queue.zip"
PROMPT_VARS_MAX = 10

target_mmgp_version = "3.4.9"
WanGP_version = "6.31"
settings_version = 2
prompt_enhancer_image_caption_model, prompt_enhancer_image_caption_processor, prompt_enhancer_llm_model, prompt_enhancer_llm_tokenizer = None, None, None, None

from importlib.metadata import version
mmgp_version = version("mmgp")
if mmgp_version != target_mmgp_version:
    print(f"Incorrect version of mmgp ({mmgp_version}), version {target_mmgp_version} is needed. Please upgrade with the command 'pip install -r requirements.txt'")
    exit()
lock = threading.Lock()
current_task_id = None
task_id = 0
vmc_event_handler = matanyone_app.get_vmc_event_handler()



def download_ffmpeg():
    if os.name != 'nt': return
    exes = ['ffmpeg.exe', 'ffprobe.exe', 'ffplay.exe']
    if all(os.path.exists(e) for e in exes): return
    api_url = 'https://api.github.com/repos/GyanD/codexffmpeg/releases/latest'
    r = requests.get(api_url, headers={'Accept': 'application/vnd.github+json'})
    assets = r.json().get('assets', [])
    zip_asset = next((a for a in assets if 'essentials_build.zip' in a['name']), None)
    if not zip_asset: return
    zip_url = zip_asset['browser_download_url']
    zip_name = zip_asset['name']
    with requests.get(zip_url, stream=True) as resp:
        total = int(resp.headers.get('Content-Length', 0))
        with open(zip_name, 'wb') as f, tqdm(total=total, unit='B', unit_scale=True) as pbar:
            for chunk in resp.iter_content(chunk_size=8192):
                f.write(chunk)
                pbar.update(len(chunk))
    with zipfile.ZipFile(zip_name) as z:
        for f in z.namelist():
            if f.endswith(tuple(exes)) and '/bin/' in f:
                z.extract(f)
                os.rename(f, os.path.basename(f))
    os.remove(zip_name)

def format_time(seconds):
    if seconds < 60:
        return f"{seconds:.1f}s"
    elif seconds < 3600:
        minutes = seconds / 60
        return f"{minutes:.1f}m"
    else:
        hours = int(seconds // 3600)
        minutes = int((seconds % 3600) // 60)
        return f"{hours}h {minutes}m"
def pil_to_base64_uri(pil_image, format="png", quality=75):
    if pil_image is None:
        return None

    if isinstance(pil_image, str):
        from wan.utils.utils import get_video_frame
        pil_image = get_video_frame(pil_image, 0)

    buffer = io.BytesIO()
    try:
        img_to_save = pil_image
        if format.lower() == 'jpeg' and pil_image.mode == 'RGBA':
            img_to_save = pil_image.convert('RGB')
        elif format.lower() == 'png' and pil_image.mode not in ['RGB', 'RGBA', 'L', 'P']:
             img_to_save = pil_image.convert('RGBA')
        elif pil_image.mode == 'P':
             img_to_save = pil_image.convert('RGBA' if 'transparency' in pil_image.info else 'RGB')
        if format.lower() == 'jpeg':
            img_to_save.save(buffer, format=format, quality=quality)
        else:
            img_to_save.save(buffer, format=format)
        img_bytes = buffer.getvalue()
        encoded_string = base64.b64encode(img_bytes).decode("utf-8")
        return f"data:image/{format.lower()};base64,{encoded_string}"
    except Exception as e:
        print(f"Error converting PIL to base64: {e}")
        return None

def is_integer(n):
    try:
        float(n)
    except ValueError:
        return False
    else:
        return float(n).is_integer()

def compute_sliding_window_no(current_video_length, sliding_window_size, discard_last_frames, reuse_frames):
    left_after_first_window = current_video_length - sliding_window_size + discard_last_frames
    return 1 + math.ceil(left_after_first_window / (sliding_window_size - discard_last_frames - reuse_frames))


def process_prompt_and_add_tasks(state, model_choice):
 
    if state.get("validate_success",0) != 1:
        return
    
    state["validate_success"] = 0

    model_filename = state["model_filename"]
    model_type = state["model_type"]
    inputs = state.get(model_type, None)
    if model_choice != model_type or inputs ==None:
        raise gr.Error("Webform can not be used as the App has been restarted since the form was displayed. Please refresh the page")
    
    inputs["state"] =  state
    inputs["model_type"] = model_type
    inputs.pop("lset_name")
    if inputs == None:
        gr.Warning("Internal state error: Could not retrieve inputs for the model.")
        gen = get_gen_info(state)
        queue = gen.get("queue", [])
        return get_queue_table(queue)
    prompt = inputs["prompt"]
    if len(prompt) ==0:
        gr.Info("Prompt cannot be empty.")
        gen = get_gen_info(state)
        queue = gen.get("queue", [])
        return get_queue_table(queue)
    prompt, errors = prompt_parser.process_template(prompt)
    if len(errors) > 0:
        gr.Info("Error processing prompt template: " + errors)
        return
    model_type = get_base_model_type(model_type)
    inputs["model_filename"] = model_filename
    model_filename = get_model_filename(model_type)  
    prompts = prompt.replace("\r", "").split("\n")
    prompts = [prompt.strip() for prompt in prompts if len(prompt.strip())>0 and not prompt.startswith("#")]
    if len(prompts) == 0:
        gr.Info("Prompt cannot be empty.")
        gen = get_gen_info(state)
        queue = gen.get("queue", [])
        return get_queue_table(queue)

    resolution = inputs["resolution"]
    width, height = resolution.split("x")
    width, height = int(width), int(height)
    image_start = inputs["image_start"]
    image_end = inputs["image_end"]
    image_refs = inputs["image_refs"]
    audio_guide  = inputs["audio_guide"]
    image_prompt_type = inputs["image_prompt_type"]
    if image_prompt_type == None: image_prompt_type = ""
    video_prompt_type = inputs["video_prompt_type"]
    if video_prompt_type == None: video_prompt_type = ""
    video_guide = inputs["video_guide"]
    video_mask = inputs["video_mask"]
    video_source = inputs["video_source"]
    frames_positions = inputs["frames_positions"]
    keep_frames_video_source = inputs["keep_frames_video_source"]
    keep_frames_video_guide= inputs["keep_frames_video_guide"] 
    sliding_window_size = inputs["sliding_window_size"]
    sliding_window_overlap = inputs["sliding_window_overlap"]
    sliding_window_discard_last_frames = inputs["sliding_window_discard_last_frames"]
    video_length = inputs["video_length"]
 
 
    if "F" in video_prompt_type:
        if len(frames_positions.strip()) > 0:
            positions = frames_positions.split(" ")
            for pos_str in positions:
                if not is_integer(pos_str):
                    gr.Info(f"Invalid Frame Position '{pos_str}'")
                    return
                pos = int(pos_str)
                if pos <1 or pos > 1000:
                    gr.Info(f"Invalid Frame Position Value'{pos_str}'")
                    return
    else:
        frames_positions = None

    if len(filter_letters(image_prompt_type, "VLG")) > 0 and len(keep_frames_video_source) > 0:
        if not is_integer(keep_frames_video_source) or int(keep_frames_video_source) == 0:
            gr.Info("The number of frames to keep must be a non null integer") 
            return
    else:
        keep_frames_video_source = ""

    if "V" in image_prompt_type:
        if video_source == None:
            gr.Info("You must provide a Source Video file to continue")
            return
    elif "G" in image_prompt_type:
        gen = get_gen_info(state)
        file_list = gen.get("file_list",[])
        choice = gen.get("selected",-1)
        if choice >=0 and len(file_list)>0:
            video_source = file_list[choice]
        else:
            gr.Info("Please Select a generated Video as a Video to continue")
            return
    else:
        video_source = None

    if model_type in ["hunyuan_custom", "hunyuan_custom_edit", "hunyuan_audio", "hunyuan_avatar"]:
        if image_refs  == None :
            gr.Info("You must provide an Image Reference") 
            return
        if len(image_refs) > 1:
            gr.Info("Only one Image Reference (a person) is supported for the moment by Hunyuan Custom / Avatar") 
            return
        
    if "I" in video_prompt_type:
        if image_refs == None or len(image_refs) == 0:
            gr.Info("You must provide at least one Refererence Image")
            return
        if any(isinstance(image[0], str) for image in image_refs) :
            gr.Info("A Reference Image should be an Image") 
            return
        if isinstance(image_refs, list):
            image_refs = [ convert_image(tup[0]) for tup in image_refs ]        
    else:
        image_refs = None

    if "V" in video_prompt_type:
        if video_guide == None:
            gr.Info("You must provide a Control Video")
            return
        if "A" in video_prompt_type and not "U" in video_prompt_type:
            if video_mask == None:
                gr.Info("You must provide a Video Mask")
                return
        else:
            video_mask = None

        keep_frames_video_guide= inputs["keep_frames_video_guide"] 
        _, error = parse_keep_frames_video_guide(keep_frames_video_guide, video_length)
        if len(error) > 0:
            gr.Info(f"Invalid Keep Frames property: {error}")
            return
    else:
        video_guide = None
        video_mask = None
        keep_frames_video_guide = ""
    

    if "S" in image_prompt_type:
        if image_start == None or isinstance(image_start, list) and len(image_start) == 0:
            gr.Info("You must provide a Start Image")
        if not isinstance(image_start, list):
            image_start = [image_start]
        if not all( not isinstance(img[0], str) for img in image_start) :
            gr.Info("Start Image should be an Image") 
            return
        image_start = [ convert_image(tup[0]) for tup in image_start ]
    else:
        image_start = None

    if "E" in image_prompt_type:
        if image_end == None or isinstance(image_end, list) and len(image_end) == 0:
            gr.Info("You must provide an End Image") 
            return
        if not isinstance(image_end, list):
            image_end = [image_end]
        if not all( not isinstance(img[0], str) for img in image_end) :
            gr.Info("End Image should be an Image") 
            return
        if len(image_start) != len(image_end):
            gr.Info("The number of Start and End Images should be the same ")
            return         
        image_end = [ convert_image(tup[0]) for tup in image_end ]
    else:        
        image_end = None


    if test_any_sliding_window(model_type):
        if video_length > sliding_window_size:
            no_windows = compute_sliding_window_no(video_length, sliding_window_size, sliding_window_discard_last_frames, sliding_window_overlap)
            gr.Info(f"The Number of Frames to generate ({video_length}) is greater than the Sliding Window Size ({sliding_window_size}), {no_windows} Windows will be generated")

    if "recam" in model_filename:
        if video_source == None:
            gr.Info("You must provide a Source Video")
            return
        frames = get_resampled_video(video_source, 0, 81, 16)
        if len(frames)<81:
            gr.Info("Recammaster source video should be at least 81 frames once the resampling at 16 fps has been done")
            return



    if "hunyuan_custom_custom_edit" in model_filename:
        if video_guide == None:
            gr.Info("You must provide a Control Video") 
            return

        if len(keep_frames_video_guide) > 0: 
            gr.Info("Filtering Frames with this model is not supported")
            return

    if "hunyuan_video_avatar" in model_filename and audio_guide == None:
        gr.Info("You must provide an audio file") 
        return

    if inputs["multi_prompts_gen_type"] != 0:
        if image_start != None and len(image_start) > 1:
            gr.Info("Only one Start Image must be provided if multiple prompts are used for different windows") 
            return

        if image_end != None and len(image_end) > 1:
            gr.Info("Only one End Image must be provided if multiple prompts are used for different windows") 
            return

    override_inputs = {
        "image_start": image_start[0] if image_start !=None and len(image_start) > 0 else None,
        "image_end": image_end[0] if image_end !=None and len(image_end) > 0 else None,
        "image_refs": image_refs,
        "audio_guide": audio_guide,
        "video_guide": video_guide,
        "video_mask": video_mask,
        "video_source": video_source,
        "frames_positions": frames_positions,
        "keep_frames_video_source": keep_frames_video_source,
        "keep_frames_video_guide": keep_frames_video_guide,
        "image_prompt_type": image_prompt_type,
        "video_prompt_type": video_prompt_type,        
    } 

    if inputs["multi_prompts_gen_type"] == 0:
        if image_start != None and len(image_start) > 0:
            if inputs["multi_images_gen_type"] == 0:
                new_prompts = []
                new_image_start = []
                new_image_end = []
                for i in range(len(prompts) * len(image_start) ):
                    new_prompts.append(  prompts[ i % len(prompts)] )
                    new_image_start.append(image_start[i // len(prompts)] )
                    if image_end != None:
                        new_image_end.append(image_end[i // len(prompts)] )
                prompts = new_prompts
                image_start = new_image_start 
                if image_end != None:
                    image_end = new_image_end 
            else:
                if len(prompts) >= len(image_start):
                    if len(prompts) % len(image_start) != 0:
                        gr.Info("If there are more text prompts than input images the number of text prompts should be dividable by the number of images")
                        return
                    rep = len(prompts) // len(image_start)
                    new_image_start = []
                    new_image_end = []
                    for i, _ in enumerate(prompts):
                        new_image_start.append(image_start[i//rep] )
                        if image_end != None:
                            new_image_end.append(image_end[i//rep] )
                    image_start = new_image_start 
                    if image_end != None:
                        image_end = new_image_end 
                else: 
                    if len(image_start) % len(prompts)  !=0:
                        gr.Info("If there are more input images than text prompts the number of images should be dividable by the number of text prompts")
                        return
                    rep = len(image_start) // len(prompts)  
                    new_prompts = []
                    for i, _ in enumerate(image_start):
                        new_prompts.append(  prompts[ i//rep] )
                    prompts = new_prompts
            if image_end == None or len(image_end) == 0:
                image_end = [None] * len(prompts)

            for single_prompt, start, end in zip(prompts, image_start, image_end) :
                override_inputs.update({
                    "prompt" : single_prompt,
                    "image_start": start,
                    "image_end" : end,
                })
                inputs.update(override_inputs) 
                add_video_task(**inputs)
        else:
            for single_prompt in prompts :
                override_inputs["prompt"] = single_prompt 
                inputs.update(override_inputs) 
                add_video_task(**inputs)
    else:
        override_inputs["prompt"] = "\n".join(prompts)
        inputs.update(override_inputs) 
        add_video_task(**inputs)

    gen = get_gen_info(state)
    gen["prompts_max"] = len(prompts) + gen.get("prompts_max",0)
    state["validate_success"] = 1
    queue= gen.get("queue", [])
    return update_queue_data(queue)

def get_preview_images(inputs):
    inputs_to_query = ["image_start", "image_end", "video_source", "video_guide", "video_mask", "image_refs" ]
    labels = ["Start Image", "End Image", "Video Source", "Video Guide", "Video Mask", "Image Reference"]
    start_image_data = None
    start_image_labels = []
    end_image_data = None
    end_image_labels = []
    for label, name in  zip(labels,inputs_to_query):
        image= inputs.get(name, None)
        if image != None:
            image= [image] if not isinstance(image, list) else image.copy()
            if start_image_data == None:
                start_image_data = image
                start_image_labels += [label] * len(image)
            else:
                if end_image_data == None:
                    end_image_data = image
                else:
                    end_image_data += image 
                end_image_labels += [label] * len(image)

    if start_image_data != None and len(start_image_data) > 1 and  end_image_data  == None:
        end_image_data = start_image_data [1:]
        end_image_labels = start_image_labels [1:]
        start_image_data = start_image_data [:1] 
        start_image_labels = start_image_labels [:1] 
    return start_image_data, end_image_data, start_image_labels, end_image_labels 

def add_video_task(**inputs):
    global task_id
    state = inputs["state"]
    gen = get_gen_info(state)
    queue = gen["queue"]
    task_id += 1
    current_task_id = task_id

    start_image_data, end_image_data, start_image_labels, end_image_labels = get_preview_images(inputs)

    queue.append({
        "id": current_task_id,
        "params": inputs.copy(),
        "repeats": inputs["repeat_generation"],
        "length": inputs["video_length"],
        "steps": inputs["num_inference_steps"],
        "prompt": inputs["prompt"],
        "start_image_labels": start_image_labels,
        "end_image_labels": end_image_labels,
        "start_image_data": start_image_data,
        "end_image_data": end_image_data,
        "start_image_data_base64": [pil_to_base64_uri(img, format="jpeg", quality=70) for img in start_image_data] if start_image_data != None else None,
        "end_image_data_base64": [pil_to_base64_uri(img, format="jpeg", quality=70) for img in end_image_data] if end_image_data != None else None
    })
    return update_queue_data(queue)

def update_task_thumbnails(task,  inputs):
    start_image_data, end_image_data, start_labels, end_labels = get_preview_images(inputs)

    task.update({
        "start_image_labels": start_labels,
        "end_image_labels": end_labels,
        "start_image_data_base64": [pil_to_base64_uri(img, format="jpeg", quality=70) for img in start_image_data] if start_image_data != None else None,
        "end_image_data_base64": [pil_to_base64_uri(img, format="jpeg", quality=70) for img in end_image_data] if end_image_data != None else None
    })

def move_up(queue, selected_indices):
    if not selected_indices or len(selected_indices) == 0:
        return update_queue_data(queue)
    idx = selected_indices[0]
    if isinstance(idx, list):
        idx = idx[0]
    idx = int(idx)
    with lock:
        if idx > 0:
            idx += 1
            queue[idx], queue[idx-1] = queue[idx-1], queue[idx]
    return update_queue_data(queue)

def move_down(queue, selected_indices):
    if not selected_indices or len(selected_indices) == 0:
        return update_queue_data(queue)
    idx = selected_indices[0]
    if isinstance(idx, list):
        idx = idx[0]
    idx = int(idx)
    with lock:
        idx += 1
        if idx < len(queue)-1:
            queue[idx], queue[idx+1] = queue[idx+1], queue[idx]
    return update_queue_data(queue)

def remove_task(queue, selected_indices):
    if not selected_indices or len(selected_indices) == 0:
        return update_queue_data(queue)
    idx = selected_indices[0]
    if isinstance(idx, list):
        idx = idx[0]
    idx = int(idx) + 1
    with lock:
        if idx < len(queue):
            if idx == 0:
                wan_model._interrupt = True
            del queue[idx]
    return update_queue_data(queue)

def update_global_queue_ref(queue):
    global global_queue_ref
    with lock:
        global_queue_ref = queue[:]

def save_queue_action(state):
    gen = get_gen_info(state)
    queue = gen.get("queue", [])

    if not queue or len(queue) <=1 :
        gr.Info("Queue is empty. Nothing to save.")
        return ""

    zip_buffer = io.BytesIO()

    with tempfile.TemporaryDirectory() as tmpdir:
        queue_manifest = []
        file_paths_in_zip = {}

        for task_index, task in enumerate(queue):
            if task is None or not isinstance(task, dict) or task.get('id') is None: continue

            params_copy = task.get('params', {}).copy()
            task_id_s = task.get('id', f"task_{task_index}")

            image_keys = ["image_start", "image_end", "image_refs"]
            video_keys = ["video_guide", "video_mask", "video_source", "audio_guide"]

            for key in image_keys:
                images_pil = params_copy.get(key)
                if images_pil is None:
                    continue

                is_originally_list = isinstance(images_pil, list)
                if not is_originally_list:
                    images_pil = [images_pil]

                image_filenames_for_json = []
                for img_index, pil_image in enumerate(images_pil):
                    if not isinstance(pil_image, Image.Image):
                         print(f"Warning: Expected PIL Image for key '{key}' in task {task_id_s}, got {type(pil_image)}. Skipping image.")
                         continue

                    img_id = id(pil_image)
                    if img_id in file_paths_in_zip:
                         image_filenames_for_json.append(file_paths_in_zip[img_id])
                         continue

                    img_filename_in_zip = f"task{task_id_s}_{key}_{img_index}.png"
                    img_save_path = os.path.join(tmpdir, img_filename_in_zip)

                    try:
                        pil_image.save(img_save_path, "PNG")
                        image_filenames_for_json.append(img_filename_in_zip)
                        file_paths_in_zip[img_id] = img_filename_in_zip
                        print(f"Saved image: {img_filename_in_zip}")
                    except Exception as e:
                        print(f"Error saving image {img_filename_in_zip} for task {task_id_s}: {e}")

                if image_filenames_for_json:
                     params_copy[key] = image_filenames_for_json if is_originally_list else image_filenames_for_json[0]
                else:
                     pass
                    #  params_copy.pop(key, None) #cant pop otherwise crash during reload

            for key in video_keys:
                video_path_orig = params_copy.get(key)
                if video_path_orig is None or not isinstance(video_path_orig, str):
                    continue

                if video_path_orig in file_paths_in_zip:
                    params_copy[key] = file_paths_in_zip[video_path_orig]
                    continue

                if not os.path.isfile(video_path_orig):
                    print(f"Warning: Video file not found for key '{key}' in task {task_id_s}: {video_path_orig}. Skipping video.")
                    params_copy.pop(key, None)
                    continue

                _, extension = os.path.splitext(video_path_orig)
                vid_filename_in_zip = f"task{task_id_s}_{key}{extension if extension else '.mp4'}"
                vid_save_path = os.path.join(tmpdir, vid_filename_in_zip)

                try:
                    shutil.copy2(video_path_orig, vid_save_path)
                    params_copy[key] = vid_filename_in_zip
                    file_paths_in_zip[video_path_orig] = vid_filename_in_zip
                    print(f"Copied video: {video_path_orig} -> {vid_filename_in_zip}")
                except Exception as e:
                    print(f"Error copying video {video_path_orig} to {vid_filename_in_zip} for task {task_id_s}: {e}")
                    params_copy.pop(key, None)


            params_copy.pop('state', None)
            params_copy.pop('start_image_labels', None)
            params_copy.pop('end_image_labels', None)
            params_copy.pop('start_image_data_base64', None)
            params_copy.pop('end_image_data_base64', None)
            params_copy.pop('start_image_data', None)
            params_copy.pop('end_image_data', None)
            task.pop('start_image_data', None)
            task.pop('end_image_data', None)

            manifest_entry = {
                "id": task.get('id'),
                "params": params_copy,
            }
            manifest_entry = {k: v for k, v in manifest_entry.items() if v is not None}
            queue_manifest.append(manifest_entry)

        manifest_path = os.path.join(tmpdir, "queue.json")
        try:
            with open(manifest_path, 'w', encoding='utf-8') as f:
                json.dump(queue_manifest, f, indent=4)
        except Exception as e:
            print(f"Error writing queue.json: {e}")
            gr.Warning("Failed to create queue manifest.")
            return None

        try:
            with zipfile.ZipFile(zip_buffer, 'w', zipfile.ZIP_DEFLATED) as zf:
                zf.write(manifest_path, arcname="queue.json")

                for file_id, saved_file_rel_path in file_paths_in_zip.items():
                    saved_file_abs_path = os.path.join(tmpdir, saved_file_rel_path)
                    if os.path.exists(saved_file_abs_path):
                        zf.write(saved_file_abs_path, arcname=saved_file_rel_path)
                        print(f"Adding to zip: {saved_file_rel_path}")
                    else:
                        print(f"Warning: File {saved_file_rel_path} (ID: {file_id}) not found during zipping.")

            zip_buffer.seek(0)
            zip_binary_content = zip_buffer.getvalue()
            zip_base64 = base64.b64encode(zip_binary_content).decode('utf-8')
            print(f"Queue successfully prepared as base64 string ({len(zip_base64)} chars).")
            return zip_base64

        except Exception as e:
            print(f"Error creating zip file in memory: {e}")
            gr.Warning("Failed to create zip data for download.")
            return None
        finally:
            zip_buffer.close()

def load_queue_action(filepath, state, evt:gr.EventData):
    global task_id

    gen = get_gen_info(state)
    original_queue = gen.get("queue", [])
    delete_autoqueue_file  = False 
    if evt.target == None:

        if original_queue or not Path(AUTOSAVE_FILENAME).is_file():
            return
        print(f"Autoloading queue from {AUTOSAVE_FILENAME}...")
        filename = AUTOSAVE_FILENAME
        delete_autoqueue_file = True
    else:
        if not filepath or not hasattr(filepath, 'name') or not Path(filepath.name).is_file():
            print("[load_queue_action] Warning: No valid file selected or file not found.")
            return update_queue_data(original_queue)
        filename = filepath.name


    save_path_base = server_config.get("save_path", "outputs")
    loaded_cache_dir = os.path.join(save_path_base, "_loaded_queue_cache")


    newly_loaded_queue = []
    max_id_in_file = 0
    error_message = ""
    local_queue_copy_for_global_ref = None

    try:
        print(f"[load_queue_action] Attempting to load queue from: {filename}")
        os.makedirs(loaded_cache_dir, exist_ok=True)
        print(f"[load_queue_action] Using cache directory: {loaded_cache_dir}")

        with tempfile.TemporaryDirectory() as tmpdir:
            with zipfile.ZipFile(filename, 'r') as zf:
                if "queue.json" not in zf.namelist(): raise ValueError("queue.json not found in zip file")
                print(f"[load_queue_action] Extracting {filename} to {tmpdir}")
                zf.extractall(tmpdir)
                print(f"[load_queue_action] Extraction complete.")

            manifest_path = os.path.join(tmpdir, "queue.json")
            print(f"[load_queue_action] Reading manifest: {manifest_path}")
            with open(manifest_path, 'r', encoding='utf-8') as f:
                loaded_manifest = json.load(f)
            print(f"[load_queue_action] Manifest loaded. Processing {len(loaded_manifest)} tasks.")

            for task_index, task_data in enumerate(loaded_manifest):
                if task_data is None or not isinstance(task_data, dict):
                    print(f"[load_queue_action] Skipping invalid task data at index {task_index}")
                    continue

                params = task_data.get('params', {})
                task_id_loaded = task_data.get('id', 0)
                max_id_in_file = max(max_id_in_file, task_id_loaded)
                params['state'] = state

                image_keys = ["image_start", "image_end", "image_refs"]
                video_keys = ["video_guide", "video_mask", "video_source", "audio_guide"]

                loaded_pil_images = {}
                loaded_video_paths = {}

                for key in image_keys:
                    image_filenames = params.get(key)
                    if image_filenames is None: continue

                    is_list = isinstance(image_filenames, list)
                    if not is_list: image_filenames = [image_filenames]

                    loaded_pils = []
                    for img_filename_in_zip in image_filenames:
                         if not isinstance(img_filename_in_zip, str):
                             print(f"[load_queue_action] Warning: Non-string filename found for image key '{key}'. Skipping.")
                             continue
                         img_load_path = os.path.join(tmpdir, img_filename_in_zip)
                         if not os.path.exists(img_load_path):
                             print(f"[load_queue_action] Image file not found in extracted data: {img_load_path}. Skipping.")
                             continue
                         try:
                             pil_image = Image.open(img_load_path)
                             pil_image.load()
                             converted_image = convert_image(pil_image)
                             loaded_pils.append(converted_image)
                             pil_image.close()
                             print(f"Loaded image: {img_filename_in_zip} for key {key}")
                         except Exception as img_e:
                             print(f"[load_queue_action] Error loading image {img_filename_in_zip}: {img_e}")
                    if loaded_pils:
                        params[key] = loaded_pils if is_list else loaded_pils[0]
                        loaded_pil_images[key] = params[key]
                    else:
                        params.pop(key, None)

                for key in video_keys:
                    video_filename_in_zip = params.get(key)
                    if video_filename_in_zip is None or not isinstance(video_filename_in_zip, str):
                        continue

                    video_load_path = os.path.join(tmpdir, video_filename_in_zip)
                    if not os.path.exists(video_load_path):
                        print(f"[load_queue_action] Video file not found in extracted data: {video_load_path}. Skipping.")
                        params.pop(key, None)
                        continue

                    persistent_video_path = os.path.join(loaded_cache_dir, video_filename_in_zip)
                    try:
                        shutil.copy2(video_load_path, persistent_video_path)
                        params[key] = persistent_video_path
                        loaded_video_paths[key] = persistent_video_path
                        print(f"Loaded video: {video_filename_in_zip} -> {persistent_video_path}")
                    except Exception as vid_e:
                        print(f"[load_queue_action] Error copying video {video_filename_in_zip} to cache: {vid_e}")
                        params.pop(key, None)

                primary_preview_pil_list, secondary_preview_pil_list, primary_preview_pil_labels, secondary_preview_pil_labels  = get_preview_images(params)

                start_b64 = [pil_to_base64_uri(primary_preview_pil_list[0], format="jpeg", quality=70)] if isinstance(primary_preview_pil_list, list) and primary_preview_pil_list else None
                end_b64 = [pil_to_base64_uri(secondary_preview_pil_list[0], format="jpeg", quality=70)] if isinstance(secondary_preview_pil_list, list) and secondary_preview_pil_list else None

                top_level_start_image = params.get("image_start") or params.get("image_refs")
                top_level_end_image = params.get("image_end")

                runtime_task = {
                    "id": task_id_loaded,
                    "params": params.copy(),
                    "repeats": params.get('repeat_generation', 1),
                    "length": params.get('video_length'),
                    "steps": params.get('num_inference_steps'),
                    "prompt": params.get('prompt'),
                    "start_image_labels": primary_preview_pil_labels,
                    "end_image_labels": secondary_preview_pil_labels,
                    "start_image_data": top_level_start_image,
                    "end_image_data": top_level_end_image,
                    "start_image_data_base64": start_b64,
                    "end_image_data_base64": end_b64,
                }
                newly_loaded_queue.append(runtime_task)
                print(f"[load_queue_action] Reconstructed task {task_index+1}/{len(loaded_manifest)}, ID: {task_id_loaded}")

        with lock:
            print("[load_queue_action] Acquiring lock to update state...")
            gen["queue"] = newly_loaded_queue[:]
            local_queue_copy_for_global_ref = gen["queue"][:]

            current_max_id_in_new_queue = max([t['id'] for t in newly_loaded_queue if 'id' in t] + [0])
            if current_max_id_in_new_queue >= task_id:
                 new_task_id = current_max_id_in_new_queue + 1
                 print(f"[load_queue_action] Updating global task_id from {task_id} to {new_task_id}")
                 task_id = new_task_id
            else:
                 print(f"[load_queue_action] Global task_id ({task_id}) is > max in file ({current_max_id_in_new_queue}). Not changing task_id.")

            gen["prompts_max"] = len(newly_loaded_queue)
            print("[load_queue_action] State update complete. Releasing lock.")

        if local_queue_copy_for_global_ref is not None:
             print("[load_queue_action] Updating global queue reference...")
             update_global_queue_ref(local_queue_copy_for_global_ref)
        else:
             print("[load_queue_action] Warning: Skipping global ref update as local copy is None.")

        print(f"[load_queue_action] Queue load successful. Returning DataFrame update for {len(newly_loaded_queue)} tasks.")
        return update_queue_data(newly_loaded_queue)

    except (ValueError, zipfile.BadZipFile, FileNotFoundError, Exception) as e:
        error_message = f"Error during queue load: {e}"
        print(f"[load_queue_action] Caught error: {error_message}")
        traceback.print_exc()
        gr.Warning(f"Failed to load queue: {error_message[:200]}")

        print("[load_queue_action] Load failed. Returning DataFrame update for original queue.")
        return update_queue_data(original_queue)
    finally:
        if delete_autoqueue_file:
            if os.path.isfile(filename):
                os.remove(filename)
                print(f"Clear Queue: Deleted autosave file '{filename}'.")

        if filepath and hasattr(filepath, 'name') and filepath.name and os.path.exists(filepath.name):
             if tempfile.gettempdir() in os.path.abspath(filepath.name):
                 try:
                     os.remove(filepath.name)
                     print(f"[load_queue_action] Removed temporary upload file: {filepath.name}")
                 except OSError as e:
                     print(f"[load_queue_action] Info: Could not remove temp file {filepath.name}: {e}")
             else:
                  print(f"[load_queue_action] Info: Did not remove non-temporary file: {filepath.name}")

def clear_queue_action(state):
    gen = get_gen_info(state)
    queue = gen.get("queue", [])
    aborted_current = False
    cleared_pending = False

    with lock:
        if "in_progress" in gen and gen["in_progress"]:
            print("Clear Queue: Signalling abort for in-progress task.")
            gen["abort"] = True
            gen["extra_orders"] = 0
            if wan_model is not None:
                wan_model._interrupt = True
            aborted_current = True

        if queue:
             if len(queue) > 1 or (len(queue) == 1 and queue[0] is not None and queue[0].get('id') is not None):
                 print(f"Clear Queue: Clearing {len(queue)} tasks from queue.")
                 queue.clear()
                 cleared_pending = True
             else:
                 pass

        if aborted_current or cleared_pending:
            gen["prompts_max"] = 0

    if cleared_pending:
        try:
            if os.path.isfile(AUTOSAVE_FILENAME):
                os.remove(AUTOSAVE_FILENAME)
                print(f"Clear Queue: Deleted autosave file '{AUTOSAVE_FILENAME}'.")
        except OSError as e:
            print(f"Clear Queue: Error deleting autosave file '{AUTOSAVE_FILENAME}': {e}")
            gr.Warning(f"Could not delete the autosave file '{AUTOSAVE_FILENAME}'. You may need to remove it manually.")

    if aborted_current and cleared_pending:
        gr.Info("Queue cleared and current generation aborted.")
    elif aborted_current:
        gr.Info("Current generation aborted.")
    elif cleared_pending:
        gr.Info("Queue cleared.")
    else:
        gr.Info("Queue is already empty or only contains the active task (which wasn't aborted now).")

    return update_queue_data([])

def quit_application():
    print("Save and Quit requested...")
    autosave_queue()
    import signal
    os.kill(os.getpid(), signal.SIGINT)

def start_quit_process():
    return 5, gr.update(visible=False), gr.update(visible=True)

def cancel_quit_process():
    return -1, gr.update(visible=True), gr.update(visible=False)

def show_countdown_info_from_state(current_value: int):
    if current_value > 0:
        gr.Info(f"Quitting in {current_value}...")
        return current_value - 1
    return current_value

def autosave_queue():
    global global_queue_ref
    if not global_queue_ref:
        print("Autosave: Queue is empty, nothing to save.")
        return

    print(f"Autosaving queue ({len(global_queue_ref)} items) to {AUTOSAVE_FILENAME}...")
    temp_state_for_save = {"gen": {"queue": global_queue_ref}}
    zip_file_path = None
    try:

        def _save_queue_to_file(queue_to_save, output_filename):
             if not queue_to_save: return None

             with tempfile.TemporaryDirectory() as tmpdir:
                queue_manifest = []
                file_paths_in_zip = {}

                for task_index, task in enumerate(queue_to_save):
                    if task is None or not isinstance(task, dict) or task.get('id') is None: continue

                    params_copy = task.get('params', {}).copy()
                    task_id_s = task.get('id', f"task_{task_index}")

                    image_keys = ["image_start", "image_end", "image_refs"]
                    video_keys = ["video_guide", "video_mask", "video_source", "audio_guide"]

                    for key in image_keys:
                        images_pil = params_copy.get(key)
                        if images_pil is None: continue
                        is_list = isinstance(images_pil, list)
                        if not is_list: images_pil = [images_pil]
                        image_filenames_for_json = []
                        for img_index, pil_image in enumerate(images_pil):
                            if not isinstance(pil_image, Image.Image): continue
                            img_id = id(pil_image)
                            if img_id in file_paths_in_zip:
                                image_filenames_for_json.append(file_paths_in_zip[img_id])
                                continue
                            img_filename_in_zip = f"task{task_id_s}_{key}_{img_index}.png"
                            img_save_path = os.path.join(tmpdir, img_filename_in_zip)
                            try:
                                pil_image.save(img_save_path, "PNG")
                                image_filenames_for_json.append(img_filename_in_zip)
                                file_paths_in_zip[img_id] = img_filename_in_zip
                            except Exception as e:
                                print(f"Autosave error saving image {img_filename_in_zip}: {e}")
                        if image_filenames_for_json:
                            params_copy[key] = image_filenames_for_json if is_list else image_filenames_for_json[0]
                        else:
                            params_copy.pop(key, None)

                    for key in video_keys:
                        video_path_orig = params_copy.get(key)
                        if video_path_orig is None or not isinstance(video_path_orig, str):
                            continue

                        if video_path_orig in file_paths_in_zip:
                            params_copy[key] = file_paths_in_zip[video_path_orig]
                            continue

                        if not os.path.isfile(video_path_orig):
                            print(f"Warning (Autosave): Video file not found for key '{key}' in task {task_id_s}: {video_path_orig}. Skipping.")
                            params_copy.pop(key, None)
                            continue

                        _, extension = os.path.splitext(video_path_orig)
                        vid_filename_in_zip = f"task{task_id_s}_{key}{extension if extension else '.mp4'}"
                        vid_save_path = os.path.join(tmpdir, vid_filename_in_zip)

                        try:
                            shutil.copy2(video_path_orig, vid_save_path)
                            params_copy[key] = vid_filename_in_zip
                            file_paths_in_zip[video_path_orig] = vid_filename_in_zip
                        except Exception as e:
                            print(f"Error (Autosave) copying video {video_path_orig} to {vid_filename_in_zip} for task {task_id_s}: {e}")
                            params_copy.pop(key, None)
                    params_copy.pop('state', None)
                    params_copy.pop('start_image_data_base64', None)
                    params_copy.pop('end_image_data_base64', None)
                    params_copy.pop('start_image_data', None)
                    params_copy.pop('end_image_data', None)

                    manifest_entry = {
                        "id": task.get('id'),
                        "params": params_copy,
                    }
                    manifest_entry = {k: v for k, v in manifest_entry.items() if v is not None}
                    queue_manifest.append(manifest_entry)

                manifest_path = os.path.join(tmpdir, "queue.json")
                with open(manifest_path, 'w', encoding='utf-8') as f: json.dump(queue_manifest, f, indent=4)
                with zipfile.ZipFile(output_filename, 'w', zipfile.ZIP_DEFLATED) as zf:
                    zf.write(manifest_path, arcname="queue.json")
                    for saved_file_rel_path in file_paths_in_zip.values():
                        saved_file_abs_path = os.path.join(tmpdir, saved_file_rel_path)
                        if os.path.exists(saved_file_abs_path):
                             zf.write(saved_file_abs_path, arcname=saved_file_rel_path)
                        else:
                             print(f"Warning (Autosave): File {saved_file_rel_path} not found during zipping.")
                return output_filename
             return None

        saved_path = _save_queue_to_file(global_queue_ref, AUTOSAVE_FILENAME)

        if saved_path:
            print(f"Queue autosaved successfully to {saved_path}")
        else:
            print("Autosave failed.")
    except Exception as e:
        print(f"Error during autosave: {e}")
        traceback.print_exc()

def finalize_generation_with_state(current_state):
     if not isinstance(current_state, dict) or 'gen' not in current_state:
         return gr.update(), gr.update(interactive=True), gr.update(visible=True), gr.update(visible=False), gr.update(visible=False), gr.update(visible=False, value=""), gr.update(), current_state

     gallery_update, abort_btn_update, gen_btn_update, add_queue_btn_update, current_gen_col_update, gen_info_update = finalize_generation(current_state)
     accordion_update = gr.Accordion(open=False) if len(get_gen_info(current_state).get("queue", [])) <= 1 else gr.update()
     return gallery_update, abort_btn_update, gen_btn_update, add_queue_btn_update, current_gen_col_update, gen_info_update, accordion_update, current_state

def get_queue_table(queue):
    data = []
    if len(queue) == 1:
        return data 

    for i, item in enumerate(queue):
        if i==0:
            continue
        truncated_prompt = (item['prompt'][:97] + '...') if len(item['prompt']) > 100 else item['prompt']
        full_prompt = item['prompt'].replace('"', '&quot;')
        prompt_cell = f'<span title="{full_prompt}">{truncated_prompt}</span>'
        start_img_uri =item.get('start_image_data_base64')
        start_img_uri = start_img_uri[0] if start_img_uri !=None else None
        start_img_labels =item.get('start_image_labels')
        end_img_uri = item.get('end_image_data_base64')
        end_img_uri = end_img_uri[0] if end_img_uri !=None else None
        end_img_labels =item.get('end_image_labels')
        thumbnail_size = "50px"
        num_steps = item.get('steps')
        length = item.get('length')
        start_img_md = ""
        end_img_md = ""
        if start_img_uri:
            start_img_md = f'<div class="hover-image"><img src="{start_img_uri}" alt="{start_img_labels[0]}" style="max-width:{thumbnail_size}; max-height:{thumbnail_size}; display: block; margin: auto; object-fit: contain;" /><span class="tooltip2">{start_img_labels[0]}</span></div>'
        if end_img_uri:
            end_img_md = f'<div class="hover-image"><img src="{end_img_uri}" alt="{end_img_labels[0]}" style="max-width:{thumbnail_size}; max-height:{thumbnail_size}; display: block; margin: auto; object-fit: contain;" /><span class="tooltip2">{end_img_labels[0]}</span></div>'


        data.append([item.get('repeats', "1"),
                    prompt_cell,
                    length,
                    num_steps,
                    start_img_md,
                    end_img_md,
                    "↑",
                    "↓",
                    "✖"
                    ])    
    return data
def update_queue_data(queue):
    update_global_queue_ref(queue)
    data = get_queue_table(queue)

    if len(data) == 0:
        return gr.DataFrame(visible=False)
    else:
        return gr.DataFrame(value=data, visible= True)

def create_html_progress_bar(percentage=0.0, text="Idle", is_idle=True):
    bar_class = "progress-bar-custom idle" if is_idle else "progress-bar-custom"
    bar_text_html = f'<div class="progress-bar-text">{text}</div>'

    html = f"""
    <div class="progress-container-custom">
        <div class="{bar_class}" style="width: {percentage:.1f}%;" role="progressbar" aria-valuenow="{percentage:.1f}" aria-valuemin="0" aria-valuemax="100">
           {bar_text_html}
        </div>
    </div>
    """
    return html

def update_generation_status(html_content):
    if(html_content):
        return gr.update(value=html_content)

def _parse_args():
    parser = argparse.ArgumentParser(
        description="Generate a video from a text prompt or image using Gradio")

    parser.add_argument(
        "--save-masks",
        action="store_true",
        help="save proprocessed masks for debugging or editing"
    )

    parser.add_argument(
        "--share",
        action="store_true",
        help="Create a shared URL to access webserver remotely"
    )

    parser.add_argument(
        "--lock-config",
        action="store_true",
        help="Prevent modifying the configuration from the web interface"
    )

    parser.add_argument(
        "--lock-model",
        action="store_true",
        help="Prevent switch models"
    )

    parser.add_argument(
        "--save-quantized",
        action="store_true",
        help="Save a quantized version of the current model"
    )

    parser.add_argument(
        "--preload",
        type=str,
        default="0",
        help="Megabytes of the diffusion model to preload in VRAM"
    )

    parser.add_argument(
        "--multiple-images",
        action="store_true",
        help="Allow inputting multiple images with image to video"
    )


    parser.add_argument(
        "--lora-dir-i2v",
        type=str,
        default="",
        help="Path to a directory that contains Wan i2v Loras "
    )


    parser.add_argument(
        "--lora-dir",
        type=str,
        default="", 
        help="Path to a directory that contains Wan t2v Loras"
    )

    parser.add_argument(
        "--lora-dir-hunyuan",
        type=str,
        default="loras_hunyuan", 
        help="Path to a directory that contains Hunyuan Video t2v Loras"
    )

    parser.add_argument(
        "--lora-dir-hunyuan-i2v",
        type=str,
        default="loras_hunyuan_i2v", 
        help="Path to a directory that contains Hunyuan Video i2v Loras"
    )


    parser.add_argument(
        "--lora-dir-ltxv",
        type=str,
        default="loras_ltxv", 
        help="Path to a directory that contains LTX Videos Loras"
    )



    parser.add_argument(
        "--check-loras",
        action="store_true",
        help="Filter Loras that are not valid"
    )


    parser.add_argument(
        "--lora-preset",
        type=str,
        default="",
        help="Lora preset to preload"
    )

    parser.add_argument(
        "--settings",
        type=str,
        default="settings",
        help="Path to settings folder"
    )


    # parser.add_argument(
    #     "--lora-preset-i2v",
    #     type=str,
    #     default="",
    #     help="Lora preset to preload for i2v"
    # )

    parser.add_argument(
        "--profile",
        type=str,
        default=-1,
        help="Profile No"
    )

    parser.add_argument(
        "--verbose",
        type=str,
        default=1,
        help="Verbose level"
    )

    parser.add_argument(
        "--steps",
        type=int,
        default=0,
        help="default denoising steps"
    )


    parser.add_argument(
        "--teacache",
        type=float,
        default=-1,
        help="teacache speed multiplier"
    )

    parser.add_argument(
        "--frames",
        type=int,
        default=0,
        help="default number of frames"
    )

    parser.add_argument(
        "--seed",
        type=int,
        default=-1,
        help="default generation seed"
    )

    parser.add_argument(
        "--advanced",
        action="store_true",
        help="Access advanced options by default"
    )

    parser.add_argument(
        "--fp16",
        action="store_true",
        help="For using fp16 transformer model"
    )

    parser.add_argument(
        "--bf16",
        action="store_true",
        help="For using bf16 transformer model"
    )

    parser.add_argument(
        "--server-port",
        type=str,
        default=0,
        help="Server port"
    )

    parser.add_argument(
        "--theme",
        type=str,
        default="",
        help="set UI Theme"
    )

    parser.add_argument(
        "--perc-reserved-mem-max",
        type=float,
        default=0,
        help="% of RAM allocated to Reserved RAM"
    )



    parser.add_argument(
        "--server-name",
        type=str,
        default="",
        help="Server name"
    )
    parser.add_argument(
        "--gpu",
        type=str,
        default="",
        help="Default GPU Device"
    )

    parser.add_argument(
        "--open-browser",
        action="store_true",
        help="open browser"
    )

    parser.add_argument(
        "--t2v",
        action="store_true",
        help="text to video mode"
    )

    parser.add_argument(
        "--i2v",
        action="store_true",
        help="image to video mode"
    )

    parser.add_argument(
        "--t2v-14B",
        action="store_true",
        help="text to video mode 14B model"
    )

    parser.add_argument(
        "--t2v-1-3B",
        action="store_true",
        help="text to video mode 1.3B model"
    )

    parser.add_argument(
        "--vace-1-3B",
        action="store_true",
        help="Vace ControlNet 1.3B model"
    )    
    parser.add_argument(
        "--i2v-1-3B",
        action="store_true",
        help="Fun InP image to video mode 1.3B model"
    )

    parser.add_argument(
        "--i2v-14B",
        action="store_true",
        help="image to video mode 14B model"
    )


    parser.add_argument(
        "--compile",
        action="store_true",
        help="Enable pytorch compilation"
    )

    parser.add_argument(
        "--listen",
        action="store_true",
        help="Server accessible on local network"
    )

    # parser.add_argument(
    #     "--fast",
    #     action="store_true",
    #     help="use Fast model"
    # )

    # parser.add_argument(
    #     "--fastest",
    #     action="store_true",
    #     help="activate the best config"
    # )

    parser.add_argument(
    "--attention",
    type=str,
    default="",
    help="attention mode"
    )

    parser.add_argument(
    "--vae-config",
    type=str,
    default="",
    help="vae config mode"
    )    

    args = parser.parse_args()

    return args

def get_lora_dir(model_type):
    model_family = get_model_family(model_type)
    i2v = test_class_i2v(model_type)
    if model_family == "wan":
        lora_dir =args.lora_dir
        if i2v and len(lora_dir)==0:
            lora_dir =args.lora_dir_i2v
        if len(lora_dir) > 0:
            return lora_dir
        root_lora_dir = "loras_i2v" if i2v else "loras"

        if  "1.3B" in model_type :
            lora_dir_1_3B = os.path.join(root_lora_dir, "1.3B")
            if os.path.isdir(lora_dir_1_3B ):
                return lora_dir_1_3B
        else:
            lora_dir_14B = os.path.join(root_lora_dir, "14B")
            if os.path.isdir(lora_dir_14B ):
                return lora_dir_14B
        return root_lora_dir    
    elif model_family == "ltxv":
            return args.lora_dir_ltxv
    elif model_family =="hunyuan":
        if i2v:
            return args.lora_dir_hunyuan_i2v
        else:
            return args.lora_dir_hunyuan
    else:
        raise Exception("loras unknown")

attention_modes_installed = get_attention_modes()
attention_modes_supported = get_supported_attention_modes()
args = _parse_args()

major, minor = torch.cuda.get_device_capability(args.gpu if len(args.gpu) > 0 else None)
if  major < 8:
    print("Switching to FP16 models when possible as GPU architecture doesn't support optimed BF16 Kernels")
    bfloat16_supported = False
else:
    bfloat16_supported = True

args.flow_reverse = True
processing_device = args.gpu
if len(processing_device) == 0:
    processing_device ="cuda"
# torch.backends.cuda.matmul.allow_fp16_accumulation = True
lock_ui_attention = False
lock_ui_transformer = False
lock_ui_compile = False

force_profile_no = int(args.profile)
verbose_level = int(args.verbose)
check_loras = args.check_loras ==1
advanced = args.advanced

server_config_filename = "wgp_config.json"
if not os.path.isdir("settings"):
    os.mkdir("settings") 
if os.path.isfile("t2v_settings.json"):
    for f in glob.glob(os.path.join(".", "*_settings.json*")):
        target_file = os.path.join("settings",  Path(f).parts[-1] )
        shutil.move(f, target_file) 

if not os.path.isfile(server_config_filename) and os.path.isfile("gradio_config.json"):
    shutil.move("gradio_config.json", server_config_filename) 

if not os.path.isdir("ckpts/umt5-xxl/"):
    os.makedirs("ckpts/umt5-xxl/")
src_move = [ "ckpts/models_clip_open-clip-xlm-roberta-large-vit-huge-14-bf16.safetensors", "ckpts/models_t5_umt5-xxl-enc-bf16.safetensors", "ckpts/models_t5_umt5-xxl-enc-quanto_int8.safetensors" ]
tgt_move = [ "ckpts/xlm-roberta-large/", "ckpts/umt5-xxl/", "ckpts/umt5-xxl/"]
for src,tgt in zip(src_move,tgt_move):
    if os.path.isfile(src):
        try:
            if os.path.isfile(tgt):
                shutil.remove(src)
            else:
                shutil.move(src, tgt)
        except:
            pass
    

if not Path(server_config_filename).is_file():
    server_config = {
        "attention_mode" : "auto",  
        "transformer_types": [], 
        "transformer_quantization": "int8",
        "text_encoder_quantization" : "int8",
        "save_path": "outputs", #os.path.join(os.getcwd(), 
        "compile" : "",
        "metadata_type": "metadata",
        "default_ui": "t2v",
        "boost" : 1,
        "clear_file_list" : 5,
        "vae_config": 0,
        "profile" : profile_type.LowRAM_LowVRAM,
        "preload_model_policy": [],
        "UI_theme": "default"
    }

    with open(server_config_filename, "w", encoding="utf-8") as writer:
        writer.write(json.dumps(server_config))
else:
    with open(server_config_filename, "r", encoding="utf-8") as reader:
        text = reader.read()
    server_config = json.loads(text)

#   Deprecated models
for path in  ["wan2.1_Vace_1.3B_preview_bf16.safetensors", "sky_reels2_diffusion_forcing_1.3B_bf16.safetensors","sky_reels2_diffusion_forcing_720p_14B_bf16.safetensors",
"sky_reels2_diffusion_forcing_720p_14B_quanto_int8.safetensors", "sky_reels2_diffusion_forcing_720p_14B_quanto_fp16_int8.safetensors", "wan2.1_image2video_480p_14B_bf16.safetensors", "wan2.1_image2video_480p_14B_quanto_int8.safetensors",
"wan2.1_image2video_720p_14B_quanto_int8.safetensors", "wan2.1_image2video_720p_14B_quanto_fp16_int8.safetensors", "wan2.1_image2video_720p_14B_bf16.safetensors",
"wan2.1_text2video_14B_bf16.safetensors", "wan2.1_text2video_14B_quanto_int8.safetensors",
"wan2.1_Vace_14B_mbf16.safetensors", "wan2.1_Vace_14B_quanto_mbf16_int8.safetensors"
]:
    if Path(os.path.join("ckpts" , path)).is_file():
        print(f"Removing old version of model '{path}'. A new version of this model will be downloaded next time you use it.")
        os.remove( os.path.join("ckpts" , path))

finetunes = {}

wan_choices_t2v=["ckpts/wan2.1_text2video_1.3B_bf16.safetensors", "ckpts/wan2.1_text2video_14B_mbf16.safetensors", "ckpts/wan2.1_text2video_14B_quanto_mbf16_int8.safetensors", "ckpts/wan2.1_text2video_14B_quanto_mfp16_int8.safetensors",  
                         "ckpts/wan2.1_recammaster_1.3B_bf16.safetensors", "ckpts/sky_reels2_diffusion_forcing_1.3B_mbf16.safetensors", "ckpts/sky_reels2_diffusion_forcing_14B_bf16.safetensors",
                        "ckpts/sky_reels2_diffusion_forcing_14B_quanto_int8.safetensors", "ckpts/sky_reels2_diffusion_forcing_14B_quanto_fp16_int8.safetensors",  "ckpts/sky_reels2_diffusion_forcing_720p_14B_mbf16.safetensors",
                        "ckpts/sky_reels2_diffusion_forcing_720p_14B_quanto_mbf16_int8.safetensors", "ckpts/sky_reels2_diffusion_forcing_720p_14B_quanto_mfp16_int8.safetensors",  
                        "ckpts/wan2.1_Vace_1.3B_mbf16.safetensors", "ckpts/wan2.1_Vace_14B_module_mbf16.safetensors", "ckpts/wan2.1_Vace_14B_module_quanto_mbf16_int8.safetensors", "ckpts/wan2.1_Vace_14B_module_quanto_mfp16_int8.safetensors",
                        "ckpts/wan2.1_moviigen1.1_14B_mbf16.safetensors", "ckpts/wan2.1_moviigen1.1_14B_quanto_mbf16_int8.safetensors", "ckpts/wan2.1_moviigen1.1_14B_quanto_mfp16_int8.safetensors",
                        "ckpts/wan2_1_phantom_1.3B_mbf16.safetensors", "ckpts/wan2.1_phantom_14B_mbf16.safetensors", "ckpts/wan2.1_phantom_14B_quanto_mbf16_int8.safetensors", "ckpts/wan2.1_phantom_14B_quanto_mfp16_int8.safetensors", 
                        ]    
wan_choices_i2v=["ckpts/wan2.1_image2video_480p_14B_mbf16.safetensors", "ckpts/wan2.1_image2video_480p_14B_quanto_mbf16_int8.safetensors", "ckpts/wan2.1_image2video_480p_14B_quanto_mfp16_int8.safetensors",  "ckpts/wan2.1_image2video_720p_14B_mbf16.safetensors",
                        "ckpts/wan2.1_image2video_720p_14B_quanto_mbf16_int8.safetensors", "ckpts/wan2.1_image2video_720p_14B_quanto_mfp16_int8.safetensors", "ckpts/wan2.1_Fun_InP_1.3B_bf16.safetensors", "ckpts/wan2.1_Fun_InP_14B_bf16.safetensors",
                        "ckpts/wan2.1_Fun_InP_14B_quanto_int8.safetensors", "ckpts/wan2.1_Fun_InP_14B_quanto_fp16_int8.safetensors", "ckpts/wan2.1_FLF2V_720p_14B_bf16.safetensors", "ckpts/wan2.1_FLF2V_720p_14B_quanto_int8.safetensors", "ckpts/wan2.1_FLF2V_720p_14B_quanto_fp16_int8.safetensors",
                        "ckpts/wan2.1_fantasy_speaking_14B_bf16.safetensors"]
ltxv_choices= ["ckpts/ltxv_0.9.7_13B_dev_bf16.safetensors", "ckpts/ltxv_0.9.7_13B_dev_quanto_bf16_int8.safetensors", "ckpts/ltxv_0.9.7_13B_distilled_lora128_bf16.safetensors"]

hunyuan_choices= ["ckpts/hunyuan_video_720_bf16.safetensors", "ckpts/hunyuan_video_720_quanto_int8.safetensors", "ckpts/hunyuan_video_i2v_720_bf16v2.safetensors", "ckpts/hunyuan_video_i2v_720_quanto_int8v2.safetensors",
                 "ckpts/hunyuan_video_custom_720_bf16.safetensors", "ckpts/hunyuan_video_custom_720_quanto_bf16_int8.safetensors",
                 "ckpts/hunyuan_video_custom_audio_720_bf16.safetensors", "ckpts/hunyuan_video_custom_audio_720_quanto_bf16_int8.safetensors",
                 "ckpts/hunyuan_video_custom_edit_720_bf16.safetensors", "ckpts/hunyuan_video_custom_edit_720_quanto_bf16_int8.safetensors",
                 "ckpts/hunyuan_video_avatar_720_bf16.safetensors", "ckpts/hunyuan_video_avatar_720_quanto_bf16_int8.safetensors",
                 ]

transformer_choices = wan_choices_t2v + wan_choices_i2v + ltxv_choices + hunyuan_choices
def get_dependent_models(model_type, quantization, dtype_policy ):
    if model_type == "fantasy":
        dependent_model_type = "i2v_720p"
    elif model_type == "ltxv_13B_distilled": 
        dependent_model_type = "ltxv_13B"
    elif model_type == "vace_14B": 
        dependent_model_type = "t2v"
    else:
        return [], []
    return [get_model_filename(dependent_model_type, quantization, dtype_policy)], [dependent_model_type]

model_types = [ "t2v_1.3B", "t2v", "i2v", "i2v_720p", "flf2v_720p", "vace_1.3B","vace_14B","moviigen", "phantom_1.3B", "phantom_14B", "fantasy",  
               "fun_inp_1.3B", "fun_inp", "recam_1.3B",  "sky_df_1.3B", "sky_df_14B", "sky_df_720p_14B", "ltxv_13B", "ltxv_13B_distilled", 
               "hunyuan", "hunyuan_i2v", "hunyuan_custom", "hunyuan_custom_audio", "hunyuan_custom_edit", "hunyuan_avatar"]
model_signatures = {"t2v": "text2video_14B", "t2v_1.3B" : "text2video_1.3B",   "fun_inp_1.3B" : "Fun_InP_1.3B",  "fun_inp" :  "Fun_InP_14B", 
                    "i2v" : "image2video_480p", "i2v_720p" : "image2video_720p" , "vace_1.3B" : "Vace_1.3B", "vace_14B" : "Vace_14B","recam_1.3B": "recammaster_1.3B", 
                    "flf2v_720p" : "FLF2V_720p", "sky_df_1.3B" : "sky_reels2_diffusion_forcing_1.3B", "sky_df_14B" : "sky_reels2_diffusion_forcing_14B", 
                    "sky_df_720p_14B" : "sky_reels2_diffusion_forcing_720p_14B",  "moviigen" :"moviigen",
                    "phantom_1.3B" : "phantom_1.3B", "phantom_14B" : "phantom_14B", "fantasy" : "fantasy", "ltxv_13B" : "ltxv_0.9.7_13B_dev", "ltxv_13B_distilled" : "ltxv_0.9.7_13B_distilled", 
                    "hunyuan" : "hunyuan_video_720", "hunyuan_i2v" : "hunyuan_video_i2v_720", "hunyuan_custom" : "hunyuan_video_custom_720", "hunyuan_custom_audio" : "hunyuan_video_custom_audio", "hunyuan_custom_edit" : "hunyuan_video_custom_edit",
                    "hunyuan_avatar" : "hunyuan_video_avatar"  }

def get_model_finetune_def(model_type):
    return finetunes.get(model_type, None )

def get_base_model_type(model_type):
    finetune_def = get_model_finetune_def(model_type)
    if finetune_def == None:
        return model_type
    else:
        return finetune_def["architecture"]


def get_model_type(model_filename):
    for model_type, signature in model_signatures.items():
        if signature in model_filename:
            return model_type
    return None
    # raise Exception("Unknown model:" + model_filename)

def get_model_family(model_type):
    model_type = get_base_model_type(model_type)
    if "hunyuan" in model_type :
        return "hunyuan"
    elif "ltxv" in model_type:
        return "ltxv"
    else:
        return "wan"


def test_any_sliding_window(model_type):
    model_type = get_base_model_type(model_type)
    return model_type in ["vace_1.3B","vace_14B","sky_df_1.3B", "sky_df_14B", "sky_df_720p_14B", "ltxv_13B", "ltxv_13B_distilled"]

def test_class_i2v(model_type):
    model_type = get_base_model_type(model_type)
    return model_type in ["i2v", "i2v_720p", "fun_inp_1.3B", "fun_inp", "flf2v_720p",  "fantasy", "hunyuan_i2v" ] 

def get_model_name(model_type, description_container = [""]):
    finetune_def = get_model_finetune_def(model_type)
    if finetune_def != None:
        model_name = finetune_def["name"]
        description = finetune_def["description"]
        description_container[0] = description
        return model_name
    model_filename = get_model_filename(model_type)
    if "Fun" in model_filename:
        model_name = "Fun InP image2video"
        model_name += " 14B" if "14B" in model_filename else " 1.3B"
        description = "The Fun model is an alternative image 2 video that supports out the box End Image fixing (contrary to the original Wan image 2 video model). The 1.3B adds also image 2 to video capability  to the 1.3B model."
    elif "Vace" in model_filename:
        model_name = "Vace ControlNet"
        model_name += " 14B" if "14B" in model_filename else " 1.3B"
        description = "The Vace ControlNet model is a powerful model that allows you to control the content of the generated video based of additional custom data : pose or depth video, images or objects you want to see in the video."
    elif "image" in model_filename:
        model_name = "Wan2.1 image2video"
        model_name += " 720p" if "720p" in model_filename else " 480p"
        model_name += " 14B"
        if "720p" in model_filename:
            description = "The standard Wan Image 2 Video specialized to generate 720p images. It also offers Start and End Image support (End Image is not supported in the original model but seems to work well)"
        else:
            description = "The standard Wan Image 2 Video specialized to generate 480p images. It also offers Start and End Image support (End Image is not supported in the original model but seems to work well)"
    elif "recam" in model_filename:
        model_name = "ReCamMaster"
        model_name += " 14B" if "14B" in model_filename else " 1.3B"
        description = "The Recam Master in theory should allow you to replay a video by applying a different camera movement. The model supports only video that are at least 81 frames long (any frame beyond will be ignored)"
    elif "FLF2V" in model_filename:
        model_name = "Wan2.1 FLF2V"
        model_name += " 720p" if "720p" in model_filename else " 480p"
        model_name += " 14B"
        description = "The First Last Frame 2 Video model is the official model Image 2 Video model that support Start and End frames."
    elif "sky_reels2_diffusion_forcing" in model_filename:
        model_name = "SkyReels2 Diffusion Forcing"
        if "720p" in model_filename :
            model_name += " 720p"
        elif not "1.3B" in model_filename :
            model_name += " 540p"
        model_name += " 14B" if "14B" in model_filename else " 1.3B"
        description = "The SkyReels 2 Diffusion Forcing model has been designed to generate very long videos that exceeds the usual 5s limit. You can also use this model to extend any existing video."
    elif "phantom" in model_filename:
        model_name = "Wan2.1 Phantom"
        if "14B" in model_filename:
            model_name += " 14B"
            description = "The Phantom model is specialized to transfer people or objects of your choice into a generated Video. It seems to produce better results if you keep the original background of the Image Referendes."
        else:
            model_name += " 1.3B"
            description = "The Phantom model is specialized to transfer people or objects of your choice into a generated Video. It produces very nice results when used at 720p."
    elif "fantasy" in model_filename:
        model_name = "Wan2.1 Fantasy Speaking 720p"
        model_name += " 14B" if "14B" in model_filename else " 1.3B"
        description = "The Fantasy Speaking model corresponds to the original Wan image 2 video model combined with the Fantasy Speaking extension to process an audio Input."
    elif "movii" in model_filename:
        model_name = "Wan2.1 MoviiGen 1080p 14B"
        description = "MoviiGen 1.1, a cutting-edge video generation model that excels in cinematic aesthetics and visual quality. Use it to generate videos in 720p or 1080p in the 21:9 ratio."
    elif "ltxv_0.9.7_13B_dev" in model_filename:
        model_name = "LTX Video 0.9.7 13B"
        description = "LTX Video is a fast model that can be used to generate long videos (up to 260 frames).It is recommended to keep the number of steps to 30 or you will need to update the file 'ltxv_video/configs/ltxv-13b-0.9.7-dev.yaml'.The LTX Video model expects very long prompts, so don't hesitate to use the Prompt Enhancer."
    elif "ltxv_0.9.7_13B_distilled" in model_filename:
        model_name = "LTX Video 0.9.7 Distilled 13B"
        description = "LTX Video is a fast model that can be used to generate long videos (up to 260 frames).This distilled version  is a very fast version and retains a high level of quality. The LTX Video model expects very long prompts, so don't hesitate to use the Prompt Enhancer."
    elif "hunyuan_video_720" in model_filename:
        model_name = "Hunyuan Video text2video 720p 13B"
        description = "Probably the best text 2 video model available."
    elif "hunyuan_video_i2v" in model_filename:
        model_name = "Hunyuan Video image2video 720p 13B"
        description = "A good looking image 2 video model, but not so good in prompt adherence."
    elif "hunyuan_video_custom" in model_filename:
        if "audio" in model_filename:
            model_name = "Hunyuan Video Custom Audio 720p 13B"
            description = "The Hunyuan Video Custom Audio model can be used to generate scenes of a person speaking given a Reference Image and a Recorded Voice or Song. The reference image is not a start image and therefore one can represent the person in a different context.The video length can be anything up to 10s. It is also quite good to generate no sound Video based on a person."
        elif "edit" in model_filename:
            model_name = "Hunyuan Video Custom Edit 720p 13B"
            description = "The Hunyuan Video Custom Edit model can be used to do Video inpainting on a person (add accessories or completely replace the person). You will need in any case to define a Video Mask which will indicate which area of the Video should be edited."
        else:
            model_name = "Hunyuan Video Custom 720p 13B"
            description = "The Hunyuan Video Custom model is probably the best model to transfer people (only people for the momment) as it is quite good to keep their identity. However it is slow as to get good results, you need to generate 720p videos with 30 steps."
    elif "hunyuan_video_avatar" in model_filename:
        model_name = "Hunyuan Video Avatar 720p 13B"
        description = "With the Hunyuan Video Avatar model you can animate a person based on the content of an audio input. Please note that the video generator works by processing 128 frames segment at a time (even if you ask less). The good news is that it will concatenate multiple segments for long video generation (max 3 segments recommended as the quality will get worse)."
    else:
        model_name = "Wan2.1 text2video"
        model_name += " 14B" if "14B" in model_filename else " 1.3B"
        description = "The original Wan Text 2 Video model. Most other models have been built on top of it" 
    description_container[0] = description
    return model_name


def get_model_filename(model_type, quantization ="int8", dtype_policy = ""):
    finetune_def = finetunes.get(model_type, None)
    if finetune_def != None: 
        choices = [ ("ckpts/" + os.path.basename(path) if path.startswith("http") else path)  for path in finetune_def["URLs"] ]
    else:
        signature = model_signatures[model_type]
        choices = [ name for name in transformer_choices if signature in name]
    if len(quantization) == 0:
        quantization = "bf16"

    model_family =  get_model_family(model_type) 
    dtype = get_transformer_dtype(model_family, dtype_policy)
    if len(choices) <= 1:
        raw_filename = choices[0]
    else:
        if quantization in ("int8", "fp8"):
            sub_choices = [ name for name in choices if quantization in name or quantization.upper() in name]
        else:
            sub_choices = [ name for name in choices if "quanto" not in name]

        if len(sub_choices) > 0:
            dtype_str = "fp16" if dtype == torch.float16 else "bf16"
            new_sub_choices = [ name for name in sub_choices if dtype_str in name or dtype_str.upper() in name]
            sub_choices = new_sub_choices if len(new_sub_choices) > 0 else sub_choices
            raw_filename = sub_choices[0]
        else:
            raw_filename = choices[0]

    return raw_filename

def get_transformer_dtype(model_family, transformer_dtype_policy):
    if not isinstance(transformer_dtype_policy, str):
        return transformer_dtype_policy
    if len(transformer_dtype_policy) == 0:
        if not bfloat16_supported:
            return torch.float16
        else:
            if model_family == "wan"and False:
                return torch.float16
            else: 
                return torch.bfloat16
        return transformer_dtype
    elif transformer_dtype_policy =="fp16":
        return torch.float16
    else:
        return torch.bfloat16

def get_settings_file_name(model_type):
    return  os.path.join(args.settings, model_type + "_settings.json")

def fix_settings(model_type, ui_defaults):
    prompts = ui_defaults.get("prompts", "")
    if len(prompts) > 0:
        ui_defaults["prompt"] = prompts
    image_prompt_type = ui_defaults.get("image_prompt_type", None)
    if image_prompt_type !=None and not isinstance(image_prompt_type, str):
        ui_defaults["image_prompt_type"] = "S" if image_prompt_type  == 0 else "SE"
    model_type = get_base_model_type(model_type)
    if model_type == None:
        return
    
    video_prompt_type = ui_defaults.get("video_prompt_type", "")
    if model_type in ["hunyuan_custom", "hunyuan_custom_edit", "hunyuan_custom_audio", "hunyuan_avatar", "phantom_14B", "phantom_1.3B"]:
        if not "I" in video_prompt_type:  # workaround for settings corruption
            video_prompt_type += "I" 
    if model_type in ["hunyuan"]:
        video_prompt_type = video_prompt_type.replace("I", "")
    ui_defaults["video_prompt_type"] = video_prompt_type

def get_default_settings(model_type):
    def get_default_prompt(i2v):
        if i2v:
            return "Several giant wooly mammoths approach treading through a snowy meadow, their long wooly fur lightly blows in the wind as they walk, snow covered trees and dramatic snow capped mountains in the distance, mid afternoon light with wispy clouds and a sun high in the distance creates a warm glow, the low camera view is stunning capturing the large furry mammal with beautiful photography, depth of field."
        else:
            return "A large orange octopus is seen resting on the bottom of the ocean floor, blending in with the sandy and rocky terrain. Its tentacles are spread out around its body, and its eyes are closed. The octopus is unaware of a king crab that is crawling towards it from behind a rock, its claws raised and ready to attack. The crab is brown and spiny, with long legs and antennae. The scene is captured from a wide angle, showing the vastness and depth of the ocean. The water is clear and blue, with rays of sunlight filtering through. The shot is sharp and crisp, with a high dynamic range. The octopus and the crab are in focus, while the background is slightly blurred, creating a depth of field effect."
    i2v = test_class_i2v(model_type)
    defaults_filename = get_settings_file_name(model_type)
    if not Path(defaults_filename).is_file():
        finetune_def = get_model_finetune_def(model_type)
        if finetune_def != None:
            ui_defaults = finetune_def["settings"] 
            if len(ui_defaults.get("prompt","")) == 0:
                ui_defaults["prompt"]= get_default_prompt(i2v)
        else:    
            ui_defaults = {
                "prompt": get_default_prompt(i2v),
                "resolution": "1280x720" if "720" in model_type else "832x480",
                "video_length": 81,
                "num_inference_steps": 30,
                "seed": -1,
                "repeat_generation": 1,
                "multi_images_gen_type": 0,        
                "guidance_scale": 5.0,
                "embedded_guidance_scale" : 6.0,
                "audio_guidance_scale": 5.0,
                "flow_shift": 7.0 if not "720" in model_type and i2v else 5.0, 
                "negative_prompt": "",
                "activated_loras": [],
                "loras_multipliers": "",
                "tea_cache": 0.0,
                "tea_cache_start_step_perc": 0,
                "RIFLEx_setting": 0,
                "slg_switch": 0,
                "slg_layers": [9],
                "slg_start_perc": 10,
                "slg_end_perc": 90
            }

            if model_type in ["hunyuan","hunyuan_i2v"]:
                ui_defaults.update({
                    "guidance_scale": 7.0,
                })

            if model_type in ["sky_df_1.3B", "sky_df_14B", "sky_df_720p_14B"]:
                ui_defaults.update({
                    "guidance_scale": 6.0,
                    "flow_shift": 8,
                    "sliding_window_discard_last_frames" : 0,
                    "resolution": "1280x720" if "720" in model_type else "960x544",
                    "sliding_window_size" : 121 if "720" in model_type else 97,
                    "RIFLEx_setting": 2,
                    "guidance_scale": 6,
                    "flow_shift": 8,
                })


            if model_type in ["phantom_1.3B", "phantom_14B"]:
                ui_defaults.update({
                    "guidance_scale": 7.5,
                    "flow_shift": 5,
                    "remove_background_images_ref": 0,
                    "video_prompt_type": "I",
                    # "resolution": "1280x720" 
                })

            elif model_type in ["hunyuan_custom"]:
                ui_defaults.update({
                    "guidance_scale": 7.5,
                    "flow_shift": 13,
                    "resolution": "1280x720",
                    "video_prompt_type": "I",
                })
            elif model_type in ["hunyuan_custom_audio"]:
                ui_defaults.update({
                    "guidance_scale": 7.5,
                    "flow_shift": 13,
                    "video_prompt_type": "I",
                })
            elif model_type in ["hunyuan_custom_edit"]:
                ui_defaults.update({
                    "guidance_scale": 7.5,
                    "flow_shift": 13,
                    "video_prompt_type": "MVAI",
                    "sliding_window_size": 129,
                })
            elif model_type in ["hunyuan_avatar"]:
                ui_defaults.update({
                    "guidance_scale": 7.5,
                    "flow_shift": 5,
                    "tea_cache_start_step_perc": 25, 
                    "video_length": 129,
                    "video_prompt_type": "I",
                })
            elif model_type in ["vace_14B"]:
                ui_defaults.update({
                    "sliding_window_discard_last_frames": 0,
                })
            

        with open(defaults_filename, "w", encoding="utf-8") as f:
            json.dump(ui_defaults, f, indent=4)
    else:
        with open(defaults_filename, "r", encoding="utf-8") as f:
            ui_defaults = json.load(f)
        fix_settings(model_type, ui_defaults)            

    default_seed = args.seed
    if default_seed > -1:
        ui_defaults["seed"] = default_seed
    default_number_frames = args.frames
    if default_number_frames > 0:
        ui_defaults["video_length"] = default_number_frames
    default_number_steps = args.steps
    if default_number_steps > 0:
        ui_defaults["num_inference_steps"] = default_number_steps
    return ui_defaults


finetunes_paths =  glob.glob( os.path.join("finetunes", "*.json") ) 
finetunes_paths.sort()
for file_path in finetunes_paths:
    finetune_id = os.path.basename(file_path)[:-5]
    with open(file_path, "r", encoding="utf-8") as f:
        try:
            json_def = json.load(f)
        except Exception as e:
            raise Exception(f"Error while parsing Finetune Definition File '{file_path}': {str(e)}")
        finetune_def = json_def["model"]
        del json_def["model"]
        finetune_def["settings"] = json_def
    finetunes[finetune_id] = finetune_def

model_types += finetunes.keys()


transformer_types = server_config.get("transformer_types", [])
transformer_type = transformer_types[0] if len(transformer_types) > 0 else  model_types[0]

transformer_quantization =server_config.get("transformer_quantization", "int8")

transformer_dtype_policy = server_config.get("transformer_dtype_policy", "")
if args.fp16:
    transformer_dtype_policy = "fp16" 
if args.bf16:
    transformer_dtype_policy = "bf16" 
text_encoder_quantization =server_config.get("text_encoder_quantization", "int8")
attention_mode = server_config["attention_mode"]
if len(args.attention)> 0:
    if args.attention in ["auto", "sdpa", "sage", "sage2", "flash", "xformers"]:
        attention_mode = args.attention
        lock_ui_attention = True
    else:
        raise Exception(f"Unknown attention mode '{args.attention}'")

profile =  force_profile_no if force_profile_no >=0 else server_config["profile"]
compile = server_config.get("compile", "")
boost = server_config.get("boost", 1)
vae_config = server_config.get("vae_config", 0)
if len(args.vae_config) > 0:
    vae_config = int(args.vae_config)

reload_needed = False
default_ui = server_config.get("default_ui", "t2v") 
save_path = server_config.get("save_path", os.path.join(os.getcwd(), "gradio_outputs"))
preload_model_policy = server_config.get("preload_model_policy", []) 


if args.t2v_14B or args.t2v: 
    transformer_type = "t2v"

if args.i2v_14B or args.i2v: 
    transformer_type = "i2v"

if args.t2v_1_3B:
    transformer_type = "t2v_1.3B"

if args.i2v_1_3B:
    transformer_type = "fun_inp_1.3B"

if args.vace_1_3B: 
    transformer_type = "vace_1.3B"

only_allow_edit_in_advanced = False
lora_preselected_preset = args.lora_preset
lora_preset_model = transformer_type

if  args.compile: #args.fastest or
    compile="transformer"
    lock_ui_compile = True

#attention_mode="sage"
#attention_mode="sage2"
#attention_mode="flash"
#attention_mode="sdpa"
#attention_mode="xformers"
# compile = "transformer"

def save_quantized_model(model, model_type, model_filename, dtype,  config_file):
    if "quanto" in model_filename:
        return
    from mmgp import offload
    if dtype == torch.bfloat16:
         model_filename =  model_filename.replace("fp16", "bf16").replace("FP16", "bf16")
    elif dtype == torch.float16:
         model_filename =  model_filename.replace("bf16", "fp16").replace("BF16", "bf16")

    for rep in ["mfp16", "fp16", "mbf16", "bf16"]:
        if "_" + rep in model_filename:
            model_filename = model_filename.replace("_" + rep, "_quanto_" + rep + "_int8")
            break
    if not "quanto" in model_filename:
        pos = model_filename.rfind(".")
        model_filename =  model_filename[:pos] + "_quanto_int8" + model_filename[pos+1:] 
    
    if os.path.isfile(model_filename):
        print(f"There isn't any model to quantize as quantized model '{model_filename}' aready exists")
    else:
        offload.save_model(model, model_filename, do_quantize= True, config_file_path=config_file)
        print(f"New quantized file '{model_filename}' had been created for finetune Id '{model_type}'.")
        finetune_def = get_model_finetune_def(model_type)
        if finetune_def != None:
            URLs= finetune_def["URLs"]
            if not model_filename in URLs:
                URLs.append(model_filename)
                finetune_def = finetune_def.copy()
                if "settings" in finetune_def:
                    saved_def  = typing.OrderedDict() 
                    saved_def["model"] = finetune_def
                    saved_def.update(finetune_def["settings"])
                    del finetune_def["settings"]
                    finetune_file = os.path.join("finetunes" , model_type + ".json")
                    with open(finetune_file, "w", encoding="utf-8") as writer:
                        writer.write(json.dumps(saved_def, indent=4))
                    print(f"The '{finetune_file}' definition file has been automatically updated with the local path to the new quantized model.")

def get_loras_preprocessor(transformer, model_type):
    preprocessor =  getattr(transformer, "preprocess_loras", None)
    if preprocessor == None:
        return None
    
    def preprocessor_wrapper(sd):
        return preprocessor(model_type, sd)

    return preprocessor_wrapper

        
# def get_model_manager(model_family):
#     if model_family == "wan":
#         return None
#     elif model_family == "ltxv":
#         from ltxv import model_def
#         return model_def
#     else:
#         raise Exception("model family not supported")

def get_wan_text_encoder_filename(text_encoder_quantization):
    text_encoder_filename = "ckpts/umt5-xxl/models_t5_umt5-xxl-enc-bf16.safetensors"
    if text_encoder_quantization =="int8":
        text_encoder_filename = text_encoder_filename.replace("bf16", "quanto_int8") 
    return text_encoder_filename

def get_ltxv_text_encoder_filename(text_encoder_quantization):
    text_encoder_filename = "ckpts/T5_xxl_1.1/T5_xxl_1.1_enc_bf16.safetensors"
    if text_encoder_quantization =="int8":
        text_encoder_filename = text_encoder_filename.replace("bf16", "quanto_bf16_int8") 
    return text_encoder_filename

def get_hunyuan_text_encoder_filename(text_encoder_quantization):
    if text_encoder_quantization =="int8":
        text_encoder_filename = "ckpts/llava-llama-3-8b/llava-llama-3-8b-v1_1_vlm_quanto_int8.safetensors"
    else:
        text_encoder_filename = "ckpts/llava-llama-3-8b/llava-llama-3-8b-v1_1_vlm_fp16.safetensors"

    return text_encoder_filename


def download_models(model_filename, model_type):
    def computeList(filename):
        if filename == None:
            return []
        pos = filename.rfind("/")
        filename = filename[pos+1:]
        return [filename]        

    def process_files_def(repoId, sourceFolderList, fileList):
        targetRoot = "ckpts/" 
        for sourceFolder, files in zip(sourceFolderList,fileList ):
            if len(files)==0:
                if not Path(targetRoot + sourceFolder).exists():
                    snapshot_download(repo_id=repoId,  allow_patterns=sourceFolder +"/*", local_dir= targetRoot)
            else:
                for onefile in files:     
                    if len(sourceFolder) > 0: 
                        if not os.path.isfile(targetRoot + sourceFolder + "/" + onefile ):          
                            hf_hub_download(repo_id=repoId,  filename=onefile, local_dir = targetRoot, subfolder=sourceFolder)
                    else:
                        if not os.path.isfile(targetRoot + onefile ):          
                            hf_hub_download(repo_id=repoId,  filename=onefile, local_dir = targetRoot)

    from huggingface_hub import hf_hub_download, snapshot_download    
    from urllib.request import urlretrieve
    from wan.utils.utils import create_progress_hook

    shared_def = {
        "repoId" : "DeepBeepMeep/Wan2.1",
        "sourceFolderList" : [ "pose", "scribble", "flow", "depth", "mask", "wav2vec", ""  ],
        "fileList" : [ ["dw-ll_ucoco_384.onnx", "yolox_l.onnx"],["netG_A_latest.pth"], ["raft-things.pth"], ["depth_anything_v2_vitl.pth","depth_anything_v2_vitb.pth"], ["sam_vit_h_4b8939_fp16.safetensors"], ["config.json", "feature_extractor_config.json", "model.safetensors", "preprocessor_config.json", "special_tokens_map.json", "tokenizer_config.json", "vocab.json"],
                [ "flownet.pkl"  ] ]
    }
    process_files_def(**shared_def)


    if server_config.get("enhancer_enabled", 0) == 1:
        enhancer_def = {
            "repoId" : "DeepBeepMeep/LTX_Video",
            "sourceFolderList" : [ "Florence2", "Llama3_2"  ],
            "fileList" : [ ["config.json", "configuration_florence2.py", "model.safetensors", "modeling_florence2.py", "preprocessor_config.json", "processing_florence2.py", "tokenizer.json", "tokenizer_config.json"],["config.json", "generation_config.json", "Llama3_2_quanto_bf16_int8.safetensors", "special_tokens_map.json", "tokenizer.json", "tokenizer_config.json"]  ]
        }
        process_files_def(**enhancer_def)

    def download_file(url,filename):
        if url.startswith("https://huggingface.co/") and "/resolve/main/" in url:
            url = url[len("https://huggingface.co/"):]
            url_parts = url.split("/resolve/main/")
            repoId = url_parts[0]
            onefile = os.path.basename(url_parts[-1])
            sourceFolder = os.path.dirname(url_parts[-1])
            if len(sourceFolder) == 0:
                hf_hub_download(repo_id=repoId,  filename=onefile, local_dir = "ckpts/")
            else:
                target_path = "ckpts/temp/" + sourceFolder
                if not os.path.exists(target_path):
                    os.makedirs(target_path)
                hf_hub_download(repo_id=repoId,  filename=onefile, local_dir = "ckpts/temp/", subfolder=sourceFolder)
                shutil.move(os.path.join( "ckpts", "temp" , sourceFolder , onefile), "ckpts/")
                shutil.rmtree("ckpts/temp")
        else:
            urlretrieve(url,filename, create_progress_hook(filename))

    model_family = get_model_family(model_type)
    finetune_def = get_model_finetune_def(model_type)
    if finetune_def != None:
        if not os.path.isfile(model_filename ):
            use_url = model_filename 
            for url in finetune_def["URLs"]:
                if os.path.basename(model_filename) in url:
                    use_url = url
                    break
            if not url.startswith("http"):
                raise Exception(f"Model '{model_filename}' was not found locally and no URL was provided to download it. Please add an URL in the finetune definition file.")
            try:
                download_file(use_url, model_filename)
            except Exception as e:
                if os.path.isfile(model_filename): os.remove(model_filename) 
                raise Exception(f"URL '{use_url}' is invalid for Model '{model_filename}' : {str(e)}'")
        for url in finetune_def.get("preload_URLs", []):
            filename = "ckpts/" + url.split("/")[-1]
            if not os.path.isfile(filename ): 
                if not url.startswith("http"):
                    raise Exception(f"File '{filename}' to preload was not found locally and no URL was provided to download it. Please add an URL in the finetune definition file.")
                try:
                    download_file(url, filename)
                except Exception as e:
                    if os.path.isfile(filename): os.remove(filename) 
                    raise Exception(f"Preload URL '{url}' is invalid: {str(e)}'")
        model_filename = None
    if model_family == "wan":        
        text_encoder_filename = get_wan_text_encoder_filename(text_encoder_quantization)    
        model_def = {
            "repoId" : "DeepBeepMeep/Wan2.1", 
            "sourceFolderList" :  ["xlm-roberta-large", "umt5-xxl", ""  ],
            "fileList" : [ [ "models_clip_open-clip-xlm-roberta-large-vit-huge-14-bf16.safetensors", "sentencepiece.bpe.model", "special_tokens_map.json", "tokenizer.json", "tokenizer_config.json"], ["special_tokens_map.json", "spiece.model", "tokenizer.json", "tokenizer_config.json"] + computeList(text_encoder_filename) , ["Wan2.1_VAE.safetensors",  "fantasy_proj_model.safetensors" ] +  computeList(model_filename) ]   
        }
    elif model_family == "ltxv":
        text_encoder_filename = get_ltxv_text_encoder_filename(text_encoder_quantization)    
        model_def = {
            "repoId" : "DeepBeepMeep/LTX_Video", 
            "sourceFolderList" :  ["T5_xxl_1.1",  ""  ],
            "fileList" : [ ["added_tokens.json", "special_tokens_map.json", "spiece.model", "tokenizer_config.json"] + computeList(text_encoder_filename), ["ltxv_0.9.7_VAE.safetensors", "ltxv_0.9.7_spatial_upscaler.safetensors", "ltxv_scheduler.json"] + computeList(model_filename) ]   
        }
    elif model_family == "hunyuan":
        text_encoder_filename = get_hunyuan_text_encoder_filename(text_encoder_quantization)    
        model_def = {  
            "repoId" : "DeepBeepMeep/HunyuanVideo", 
            "sourceFolderList" :  [ "llava-llama-3-8b", "clip_vit_large_patch14",  "whisper-tiny" , "det_align", ""  ],
            "fileList" :[ ["config.json", "special_tokens_map.json", "tokenizer.json", "tokenizer_config.json", "preprocessor_config.json"] + computeList(text_encoder_filename) ,
                          ["config.json", "merges.txt", "model.safetensors", "preprocessor_config.json", "special_tokens_map.json", "tokenizer.json", "tokenizer_config.json", "vocab.json"],
                          ["config.json", "model.safetensors", "preprocessor_config.json", "special_tokens_map.json", "tokenizer_config.json"],
                          ["detface.pt"],
                          [ "hunyuan_video_720_quanto_int8_map.json", "hunyuan_video_custom_VAE_fp32.safetensors", "hunyuan_video_custom_VAE_config.json", "hunyuan_video_VAE_fp32.safetensors", "hunyuan_video_VAE_config.json" , "hunyuan_video_720_quanto_int8_map.json"   ] + computeList(model_filename)  
                         ]
        } 

    # else:
    #     model_manager = get_model_manager(model_family)
    #     model_def = model_manager.get_files_def(model_filename, text_encoder_quantization)

    process_files_def(**model_def)

offload.default_verboseLevel = verbose_level


def sanitize_file_name(file_name, rep =""):
    return file_name.replace("/",rep).replace("\\",rep).replace(":",rep).replace("|",rep).replace("?",rep).replace("<",rep).replace(">",rep).replace("\"",rep).replace("\n",rep).replace("\r",rep) 

def extract_preset(model_type, lset_name, loras):
    loras_choices = []
    loras_choices_files = []
    loras_mult_choices = ""
    prompt =""
    full_prompt =""
    lset_name = sanitize_file_name(lset_name)
    lora_dir = get_lora_dir(model_type)
    if not lset_name.endswith(".lset"):
        lset_name_filename = os.path.join(lora_dir, lset_name + ".lset" ) 
    else:
        lset_name_filename = os.path.join(lora_dir, lset_name ) 
    error = ""
    if not os.path.isfile(lset_name_filename):
        error = f"Preset '{lset_name}' not found "
    else:
        missing_loras = []

        with open(lset_name_filename, "r", encoding="utf-8") as reader:
            text = reader.read()
        lset = json.loads(text)

        loras_choices_files = lset["loras"]
        for lora_file in loras_choices_files:
            choice = os.path.join(lora_dir, lora_file)
            if choice not in loras:
                missing_loras.append(lora_file)
            else:
                loras_choice_no = loras.index(choice)
                loras_choices.append(str(loras_choice_no))

        if len(missing_loras) > 0:
            error = f"Unable to apply Lora preset '{lset_name} because the following Loras files are missing or invalid: {missing_loras}"
        
        loras_mult_choices = lset["loras_mult"]
        prompt = lset.get("prompt", "")
        full_prompt = lset.get("full_prompt", False)
    return loras_choices, loras_mult_choices, prompt, full_prompt, error


    
def setup_loras(model_type, transformer,  lora_dir, lora_preselected_preset, split_linear_modules_map = None):
    loras =[]
    loras_names = []
    default_loras_choices = []
    default_loras_multis_str = ""
    loras_presets = []
    default_lora_preset = ""
    default_lora_preset_prompt = ""

    from pathlib import Path

    lora_dir = get_lora_dir(model_type)
    if lora_dir != None :
        if not os.path.isdir(lora_dir):
            raise Exception("--lora-dir should be a path to a directory that contains Loras")


    if lora_dir != None:
        dir_loras =  glob.glob( os.path.join(lora_dir , "*.sft") ) + glob.glob( os.path.join(lora_dir , "*.safetensors") ) 
        dir_loras.sort()
        loras += [element for element in dir_loras if element not in loras ]

        dir_presets =  glob.glob( os.path.join(lora_dir , "*.lset") ) 
        dir_presets.sort()
        loras_presets = [ Path(Path(file_path).parts[-1]).stem for file_path in dir_presets]

    if transformer !=None:
        loras = offload.load_loras_into_model(transformer, loras,  activate_all_loras=False, check_only= True, preprocess_sd=get_loras_preprocessor(transformer, model_type), split_linear_modules_map = split_linear_modules_map) #lora_multiplier,

    if len(loras) > 0:
        loras_names = [ Path(lora).stem for lora in loras  ]

    if len(lora_preselected_preset) > 0:
        if not os.path.isfile(os.path.join(lora_dir, lora_preselected_preset + ".lset")):
            raise Exception(f"Unknown preset '{lora_preselected_preset}'")
        default_lora_preset = lora_preselected_preset
        default_loras_choices, default_loras_multis_str, default_lora_preset_prompt, _ , error = extract_preset(model_type, default_lora_preset, loras)
        if len(error) > 0:
            print(error[:200])
    return loras, loras_names, loras_presets, default_loras_choices, default_loras_multis_str, default_lora_preset_prompt, default_lora_preset


def load_wan_model(model_filename, model_type, base_model_type, quantizeTransformer = False, dtype = torch.bfloat16, VAE_dtype = torch.float32, mixed_precision_transformer = False, save_quantized= False):
    if test_class_i2v(base_model_type):
        cfg = WAN_CONFIGS['i2v-14B']
        model_factory = wan.WanI2V
    else:
        cfg = WAN_CONFIGS['t2v-14B']
        # cfg = WAN_CONFIGS['t2v-1.3B']    
        if base_model_type in ("sky_df_1.3B", "sky_df_14B", "sky_df_720p_14B"):
            model_factory = wan.DTT2V
        else:
            model_factory = wan.WanT2V

    wan_model = model_factory(
        config=cfg,
        checkpoint_dir="ckpts",
        model_filename=model_filename,
        model_type = model_type, 
        base_model_type=base_model_type,
        text_encoder_filename= get_wan_text_encoder_filename(text_encoder_quantization),
        quantizeTransformer = quantizeTransformer,
        dtype = dtype,
        VAE_dtype = VAE_dtype, 
        mixed_precision_transformer = mixed_precision_transformer,
        save_quantized = save_quantized
    )

    pipe = {"transformer": wan_model.model, "text_encoder" : wan_model.text_encoder.model, "vae": wan_model.vae.model }
    if hasattr(wan_model, "clip"):
        pipe["text_encoder_2"] = wan_model.clip.model
    return wan_model, pipe

def load_ltxv_model(model_filename, model_type, base_model_type, quantizeTransformer = False, dtype = torch.bfloat16, VAE_dtype = torch.float32, mixed_precision_transformer = False, save_quantized = False):
    from ltx_video.ltxv import LTXV

    ltxv_model = LTXV(
        model_filepath = model_filename,
        text_encoder_filepath = get_ltxv_text_encoder_filename(text_encoder_quantization),
        dtype = dtype,
        # quantizeTransformer = quantizeTransformer,
        VAE_dtype = VAE_dtype, 
        mixed_precision_transformer = mixed_precision_transformer
    )

    pipeline = ltxv_model.pipeline 
    pipe = {"transformer" : pipeline.video_pipeline.transformer, "vae" : pipeline.vae, "text_encoder" : pipeline.video_pipeline.text_encoder, "latent_upsampler" : pipeline.latent_upsampler}

    return ltxv_model, pipe

def load_hunyuan_model(model_filename, model_type = None,  base_model_type = None, quantizeTransformer = False, dtype = torch.bfloat16, VAE_dtype = torch.float32, mixed_precision_transformer = False, save_quantized = False):
    from hyvideo.hunyuan import HunyuanVideoSampler

    hunyuan_model = HunyuanVideoSampler.from_pretrained(
        model_filepath = model_filename,
        model_type = model_type, 
        base_model_type = base_model_type,
        text_encoder_filepath = get_hunyuan_text_encoder_filename(text_encoder_quantization),
        dtype = dtype,
        quantizeTransformer = quantizeTransformer,
        VAE_dtype = VAE_dtype, 
        mixed_precision_transformer = mixed_precision_transformer,
        save_quantized = save_quantized
    )

    pipe = { "transformer" : hunyuan_model.model, "text_encoder" : hunyuan_model.text_encoder, "text_encoder_2" : hunyuan_model.text_encoder_2, "vae" : hunyuan_model.vae  }

    if hunyuan_model.wav2vec != None:
        pipe["wav2vec"] = hunyuan_model.wav2vec


    # if hunyuan_model.align_instance != None:
    #     pipe["align_instance"] = hunyuan_model.align_instance.facedet.model


    from hyvideo.modules.models import get_linear_split_map

    split_linear_modules_map = get_linear_split_map()
    hunyuan_model.model.split_linear_modules_map = split_linear_modules_map
    offload.split_linear_modules(hunyuan_model.model, split_linear_modules_map )


    return hunyuan_model, pipe

def get_transformer_model(model):
    if hasattr(model, "model"):
        return model.model
    elif hasattr(model, "transformer"):
        return model.transformer
    else:
        raise Exception("no transformer found")


def load_models(model_type):
    global transformer_type, transformer_loras_filenames
    base_model_type = get_base_model_type(model_type)
    finetune_def = get_model_finetune_def(model_type)
    preload =int(args.preload)
    save_quantized = args.save_quantized and finetune_def != None
    model_filename = get_model_filename(model_type=model_type, quantization= "" if save_quantized else transformer_quantization, dtype_policy = transformer_dtype_policy) 
    modules = finetune_def.get("modules", []) if finetune_def != None else []
    if save_quantized and "quanto" in model_filename:
        save_quantized = False
        print("Need to provide a non quantized model to create a quantized model to be saved") 
    if save_quantized and len(modules) > 0:
        _, model_types_no_module =  dependent_models_types = get_dependent_models(base_model_type, transformer_quantization, transformer_dtype_policy) 
        print(f"Unable to create a finetune quantized model as some modules are declared in the finetune definition. If your finetune includes already the module weights you can remove the 'modules' entry and try again. If not you will need also to change temporarly the model 'architecture' to an architecture that wont require the modules part ('{model_types_no_module[0] if len(model_types_no_module)>0 else ''}' ?) to quantize and then add back the original 'modules' and 'architecture' entries.")
        save_quantized = False
    quantizeTransformer = not save_quantized and finetune_def !=None and transformer_quantization in ("int8", "fp8") and finetune_def.get("auto_quantize", False) and not "quanto" in model_filename
    if quantizeTransformer and len(modules) > 0:
        print(f"Autoquantize is not yet supported if some modules are declared")
        quantizeTransformer = False
    model_family = get_model_family(model_type)
    transformer_dtype = get_transformer_dtype(model_family, transformer_dtype_policy)
    if quantizeTransformer or "quanto" in model_filename:
        transformer_dtype = torch.bfloat16 if "bf16" in model_filename or "BF16" in model_filename else transformer_dtype
        transformer_dtype = torch.float16 if "fp16" in model_filename or"FP16" in model_filename else transformer_dtype
    perc_reserved_mem_max = args.perc_reserved_mem_max
    if preload == 0:
        preload = server_config.get("preload_in_VRAM", 0)
    new_transformer_loras_filenames = None
    dependent_models, dependent_models_types = get_dependent_models(model_type, quantization= transformer_quantization, dtype_policy = transformer_dtype) 
    new_transformer_loras_filenames = [model_filename]  if "_lora" in model_filename else None
    
    model_file_list = dependent_models + [model_filename]
    model_type_list = dependent_models_types + [model_type]
    new_transformer_filename = model_file_list[-1] 
    for module_type in modules:
        model_file_list.append(get_model_filename(module_type, transformer_quantization, transformer_dtype))
        model_type_list.append(module_type)

    for filename, file_model_type in zip(model_file_list, model_type_list): 
        download_models(filename, file_model_type)
    VAE_dtype = torch.float16 if server_config.get("vae_precision","16") == "16" else torch.float
    mixed_precision_transformer =  server_config.get("mixed_precision","0") == "1"
    transformer_loras_filenames = None
    transformer_type = None
    for i, filename in enumerate(model_file_list):
        if i==0:  
            print(f"Loading Model '{filename}' ...")
        elif "_lora" not in filename:
            print(f"Loading Module '{filename}' ...")

    if model_family == "wan" :
        wan_model, pipe = load_wan_model(model_file_list, model_type, base_model_type, quantizeTransformer = quantizeTransformer, dtype = transformer_dtype, VAE_dtype = VAE_dtype, mixed_precision_transformer = mixed_precision_transformer, save_quantized = save_quantized)
    elif model_family == "ltxv":
        wan_model, pipe = load_ltxv_model(model_file_list, model_type, base_model_type, quantizeTransformer = quantizeTransformer, dtype = transformer_dtype, VAE_dtype = VAE_dtype, mixed_precision_transformer = mixed_precision_transformer, save_quantized = save_quantized)
    elif model_family == "hunyuan":
        wan_model, pipe = load_hunyuan_model(model_file_list, model_type, base_model_type, quantizeTransformer = quantizeTransformer, dtype = transformer_dtype, VAE_dtype = VAE_dtype, mixed_precision_transformer = mixed_precision_transformer, save_quantized = save_quantized)
    else:
        raise Exception(f"Model '{new_transformer_filename}' not supported.")
    wan_model._model_file_name = new_transformer_filename
    kwargs = { "extraModelsToQuantize": None }    
    if profile in (2, 4, 5):
        kwargs["budgets"] = { "transformer" : 100 if preload  == 0 else preload, "text_encoder" : 100 if preload  == 0 else preload, "*" : max(1000 if profile==5 else 3000 , preload) }
    elif profile == 3:
        kwargs["budgets"] = { "*" : "70%" }
 
    global prompt_enhancer_image_caption_model, prompt_enhancer_image_caption_processor, prompt_enhancer_llm_model, prompt_enhancer_llm_tokenizer
    if server_config.get("enhancer_enabled", 0) == 1:
        from transformers import ( AutoModelForCausalLM, AutoProcessor, AutoTokenizer, LlamaForCausalLM )
        prompt_enhancer_image_caption_model = AutoModelForCausalLM.from_pretrained( "ckpts/Florence2", trust_remote_code=True)
        prompt_enhancer_image_caption_processor = AutoProcessor.from_pretrained( "ckpts/Florence2", trust_remote_code=True)
        prompt_enhancer_llm_model = offload.fast_load_transformers_model("ckpts/Llama3_2/Llama3_2_quanto_bf16_int8.safetensors") #, configKwargs= {"_attn_implementation" :"XXXsdpa"}
        prompt_enhancer_llm_tokenizer = AutoTokenizer.from_pretrained("ckpts/Llama3_2")
        pipe["prompt_enhancer_image_caption_model"] = prompt_enhancer_image_caption_model
        pipe["prompt_enhancer_llm_model"] = prompt_enhancer_llm_model
        prompt_enhancer_image_caption_model._model_dtype = torch.float
        if "budgets" in kwargs:
            kwargs["budgets"]["prompt_enhancer_llm_model"] = 5000
    else:
        prompt_enhancer_image_caption_model = None
        prompt_enhancer_image_caption_processor = None
        prompt_enhancer_llm_model = None
        prompt_enhancer_llm_tokenizer = None

        
    offloadobj = offload.profile(pipe, profile_no= profile, compile = compile, quantizeTransformer = False, loras = "transformer", coTenantsMap= {}, perc_reserved_mem_max = perc_reserved_mem_max , convertWeightsFloatTo = transformer_dtype, **kwargs)  
    if len(args.gpu) > 0:
        torch.set_default_device(args.gpu)
    transformer_loras_filenames = new_transformer_loras_filenames
    transformer_type = model_type
    return wan_model, offloadobj, pipe["transformer"] 

if not "P" in preload_model_policy:
    wan_model, offloadobj, transformer = None, None, None
    reload_needed = True
else:
    wan_model, offloadobj, transformer = load_models(transformer_type)
    if check_loras:
        setup_loras(transformer_type, transformer,  get_lora_dir(transformer_type), "", None)
        exit()
    del transformer

gen_in_progress = False

def get_auto_attention():
    for attn in ["sage2","sage","sdpa"]:
        if attn in attention_modes_supported:
            return attn
    return "sdpa"

def generate_header(model_type, compile, attention_mode):

    description_container = [""]
    get_model_name(model_type, description_container)
    model_filename = get_model_filename(model_type, transformer_quantization, transformer_dtype_policy)    
    description  = description_container[0]
    header = "<DIV style='height:40px'>" + description + "</DIV>"

    header += "<DIV style='align:right;width:100%'><FONT SIZE=3>Attention mode <B>" + (attention_mode if attention_mode!="auto" else "auto/" + get_auto_attention() )
    if attention_mode not in attention_modes_installed:
        header += " -NOT INSTALLED-"
    elif attention_mode not in attention_modes_supported:
        header += " -NOT SUPPORTED-"
    header += "</B>"

    if compile:
        header += ", Pytorch compilation <B>ON</B>"
    if "fp16" in model_filename:
        header += ", Data Type <B>FP16</B>"
    else:
        header += ", Data Type <B>BF16</B>"

    if "int8" in model_filename:
        header += ", Quantization <B>Scaled Int8</B>"
    header += "<FONT></DIV>"

    return header

def apply_changes(  state,
                    transformer_types_choices,
                    transformer_dtype_policy_choice,
                    text_encoder_quantization_choice,
                    VAE_precision_choice,
                    mixed_precision_choice,
                    save_path_choice,
                    attention_choice,
                    compile_choice,
                    profile_choice,
                    vae_config_choice,
                    metadata_choice,
                    quantization_choice,
                    boost_choice = 1,
                    clear_file_list = 0,
                    preload_model_policy_choice = 1,
                    UI_theme_choice = "default",
                    enhancer_enabled_choice = 0,
                    fit_canvas_choice = 0,
                    preload_in_VRAM_choice = 0,
                    depth_anything_v2_variant_choice = "vitl",
                    notification_sound_enabled_choice = 1,
                    notification_sound_volume_choice = 50
):
    if args.lock_config:
        return
    if gen_in_progress:
        return "<DIV ALIGN=CENTER>Unable to change config when a generation is in progress</DIV>", gr.update(), gr.update()
    global offloadobj, wan_model, server_config, loras, loras_names, default_loras_choices, default_loras_multis_str, default_lora_preset_prompt, default_lora_preset, loras_presets
    server_config = {
        "attention_mode" : attention_choice,  
        "transformer_types": transformer_types_choices, 
        "text_encoder_quantization" : text_encoder_quantization_choice,
        "save_path" : save_path_choice,
        "compile" : compile_choice,
        "profile" : profile_choice,
        "vae_config" : vae_config_choice,
        "vae_precision" : VAE_precision_choice,
        "mixed_precision" : mixed_precision_choice,
        "metadata_type": metadata_choice,
        "transformer_quantization" : quantization_choice,
        "transformer_dtype_policy" : transformer_dtype_policy_choice,
        "boost" : boost_choice,
        "clear_file_list" : clear_file_list,
        "preload_model_policy" : preload_model_policy_choice,
        "UI_theme" : UI_theme_choice,
        "fit_canvas": fit_canvas_choice,
        "enhancer_enabled" : enhancer_enabled_choice,
        "preload_in_VRAM" : preload_in_VRAM_choice,
        "depth_anything_v2_variant": depth_anything_v2_variant_choice,
        "notification_sound_enabled" : notification_sound_enabled_choice,
        "notification_sound_volume" : notification_sound_volume_choice
    }

    if Path(server_config_filename).is_file():
        with open(server_config_filename, "r", encoding="utf-8") as reader:
            text = reader.read()
        old_server_config = json.loads(text)
        if lock_ui_attention:
            server_config["attention_mode"] = old_server_config["attention_mode"]
        if lock_ui_compile:
            server_config["compile"] = old_server_config["compile"]

    with open(server_config_filename, "w", encoding="utf-8") as writer:
        writer.write(json.dumps(server_config))

    changes = []
    for k, v in server_config.items():
        v_old = old_server_config.get(k, None)
        if v != v_old:
            changes.append(k)

    global attention_mode, profile, compile, vae_config, boost, lora_dir, reload_needed, preload_model_policy, transformer_quantization, transformer_dtype_policy, transformer_types, text_encoder_quantization, save_path 
    attention_mode = server_config["attention_mode"]
    profile = server_config["profile"]
    compile = server_config["compile"]
    text_encoder_quantization = server_config["text_encoder_quantization"]
    vae_config = server_config["vae_config"]
    boost = server_config["boost"]
    save_path = server_config["save_path"]
    preload_model_policy = server_config["preload_model_policy"]
    transformer_quantization = server_config["transformer_quantization"]
    transformer_dtype_policy = server_config["transformer_dtype_policy"]
    text_encoder_quantization = server_config["text_encoder_quantization"]
    transformer_types = server_config["transformer_types"]
    model_filename = get_model_filename(transformer_type, transformer_quantization, transformer_dtype_policy)
    state["model_filename"] = model_filename
    if all(change in ["attention_mode", "vae_config", "boost", "save_path", "metadata_type", "clear_file_list", "fit_canvas", "depth_anything_v2_variant", "notification_sound_enabled", "notification_sound_volume"] for change in changes ):
        model_choice = gr.Dropdown()
    else:
        reload_needed = True
        model_choice = generate_dropdown_model_list(transformer_type)

    header = generate_header(state["model_type"], compile=compile, attention_mode= attention_mode)
    return "<DIV ALIGN=CENTER>The new configuration has been succesfully applied</DIV>", header, model_choice, gr.Row(visible= server_config["enhancer_enabled"] == 1)



from moviepy.editor import ImageSequenceClip
import numpy as np

def save_video(final_frames, output_path, fps=24):
    assert final_frames.ndim == 4 and final_frames.shape[3] == 3, f"invalid shape: {final_frames} (need t h w c)"
    if final_frames.dtype != np.uint8:
        final_frames = (final_frames * 255).astype(np.uint8)
    ImageSequenceClip(list(final_frames), fps=fps).write_videofile(output_path, verbose= False)


def get_gen_info(state):
    cache = state.get("gen", None)
    if cache == None:
        cache = dict()
        state["gen"] = cache
    return cache

def build_callback(state, pipe, send_cmd, status, num_inference_steps):
    gen = get_gen_info(state)
    gen["num_inference_steps"] = num_inference_steps
    def callback(step_idx, latent, force_refresh, read_state = False, override_num_inference_steps = -1, pass_no = -1):
        refresh_id =  gen.get("refresh", -1)
        if force_refresh or step_idx >= 0:
            pass
        else:
            refresh_id =  gen.get("refresh", -1)
            if refresh_id < 0:
                return
            UI_refresh = state.get("refresh", 0)
            if UI_refresh >= refresh_id:
                return  
        if override_num_inference_steps > 0:
            gen["num_inference_steps"] = override_num_inference_steps
            
        num_inference_steps = gen.get("num_inference_steps", 0)
        status = gen["progress_status"]
        state["refresh"] = refresh_id
        if read_state:
            phase, step_idx  = gen["progress_phase"] 
        else:
            step_idx += 1         
            if gen.get("abort", False):
                # pipe._interrupt = True
                phase = "Aborting"    
            elif step_idx  == num_inference_steps:
                phase = "VAE Decoding"    
            else:
                if pass_no <=0:
                    phase = "Denoising"
                elif pass_no == 1:
                    phase = "Denoising First Pass"
                elif pass_no == 2:
                    phase = "Denoising Second Pass"
                elif pass_no == 3:
                    phase = "Denoising Third Pass"
                else:
                    phase = f"Denoising {pass_no}th Pass"
                    
            gen["progress_phase"] = (phase, step_idx)
        status_msg = merge_status_context(status, phase)      
        if step_idx >= 0:
            progress_args = [(step_idx , num_inference_steps) , status_msg  ,  num_inference_steps]
        else:
            progress_args = [0, status_msg]
        
        # progress(*progress_args)
        send_cmd("progress", progress_args)
        if latent != None:
            latent = latent.to("cpu", non_blocking=True)
            send_cmd("preview", latent)
            
        # gen["progress_args"] = progress_args
            
    return callback
def abort_generation(state):
    gen = get_gen_info(state)
    if "in_progress" in gen and wan_model != None:

        wan_model._interrupt= True
        msg = "Processing Request to abort Current Generation"
        gen["status"] = msg
        gr.Info(msg)
        return gr.Button(interactive=  False)
    else:
        return gr.Button(interactive=  True)



def refresh_gallery(state): #, msg
    gen = get_gen_info(state)

    # gen["last_msg"] = msg
    file_list = gen.get("file_list", None)      
    choice = gen.get("selected",0)
    in_progress = "in_progress" in gen
    if in_progress:
        if gen.get("last_selected", True):
            choice = max(len(file_list) - 1,0)  

    queue = gen.get("queue", [])
    abort_interactive = not gen.get("abort", False)
    if not in_progress or len(queue) == 0:
        return gr.Gallery(selected_index=choice, value = file_list), gr.HTML("", visible= False),  gr.Button(visible=True), gr.Button(visible=False), gr.Row(visible=False), update_queue_data(queue), gr.Button(interactive=  abort_interactive), gr.Button(visible= False)
    else:
        task = queue[0]
        start_img_md = ""
        end_img_md = ""
        prompt =  task["prompt"]
        params = task["params"]
        model_type = params["model_type"] 
        model_type = get_base_model_type(model_type)
        onemorewindow_visible = model_type  in ("vace_1.3B","vace_14B","sky_df_1.3B", "sky_df_14B", "sky_df_720p_14B", "ltxv_13B", "ltxv_13B_distilled", "hunyuan_custom_edit")

        enhanced = False
        if  prompt.startswith("!enhanced!\n"):
            enhanced = True
            prompt = prompt[len("!enhanced!\n"):]
        if "\n" in prompt :
            prompts = prompt.split("\n")
            window_no= gen.get("window_no",1)
            if window_no > len(prompts):
                window_no = len(prompts)
            window_no -= 1
            prompts[window_no]="<B>" + prompts[window_no] + "</B>"
            prompt = "<BR><DIV style='height:8px'></DIV>".join(prompts)
        if enhanced:
            prompt = "<U><B>Enhanced:</B></U><BR>" + prompt
        list_uri = []
        list_labels = []
        start_img_uri = task.get('start_image_data_base64')
        if start_img_uri != None:
            list_uri += start_img_uri
            list_labels += task.get('start_image_labels')
        end_img_uri = task.get('end_image_data_base64')
        if end_img_uri != None:
            list_uri += end_img_uri
            list_labels += task.get('end_image_labels')

        thumbnail_size = "100px"
        thumbnails = ""
        for i, (img_label, img_uri) in enumerate(zip(list_labels,list_uri)):
            thumbnails += f'<TD onclick=sendColIndex({i})><div class="hover-image" ><img src="{img_uri}" alt="{img_label}" style="max-width:{thumbnail_size}; max-height:{thumbnail_size}; display: block; margin: auto; object-fit: contain;" /><span class="tooltip">{img_label}</span></div></TD>'  
        
        # Get current theme from server config  
        current_theme = server_config.get("UI_theme", "default")
        
        # Use minimal, adaptive styling that blends with any background
        # This creates a subtle container that doesn't interfere with the page's theme
        table_style = """
            border: 1px solid rgba(128, 128, 128, 0.3); 
            background-color: transparent; 
            color: inherit; 
            padding: 8px;
            border-radius: 6px;
            box-shadow: 0 1px 3px rgba(0, 0, 0, 0.1);
        """

        html =  f"<TABLE WIDTH=100% ID=PINFO style='{table_style}'><TR style='height:140px'><TD width=100% style='{table_style}'>" + prompt + "</TD>" + thumbnails + "</TR></TABLE>" 
        html_output = gr.HTML(html, visible= True)
        return gr.Gallery(selected_index=choice, value = file_list), html_output, gr.Button(visible=False), gr.Button(visible=True), gr.Row(visible=True), update_queue_data(queue), gr.Button(interactive=  abort_interactive), gr.Button(visible= onemorewindow_visible)



def finalize_generation(state):
    gen = get_gen_info(state)
    choice = gen.get("selected",0)
    if "in_progress" in gen:
        del gen["in_progress"]
    if gen.get("last_selected", True):
        file_list = gen.get("file_list", [])
        choice = len(file_list) - 1


    gen["extra_orders"] = 0
    time.sleep(0.2)
    global gen_in_progress
    gen_in_progress = False
    return gr.Gallery(selected_index=choice), gr.Button(interactive=  True), gr.Button(visible= True), gr.Button(visible= False), gr.Column(visible= False), gr.HTML(visible= False, value="")


def select_video(state , event_data: gr.EventData):
    data=  event_data._data
    gen = get_gen_info(state)

    if data!=None:
        choice = data.get("index",0)
        file_list = gen.get("file_list", [])
        gen["last_selected"] = (choice + 1) >= len(file_list)
        gen["selected"] = choice
    return 

def expand_slist(slist, num_inference_steps ):
    new_slist= []
    inc =  len(slist) / num_inference_steps 
    pos = 0
    for i in range(num_inference_steps):
        new_slist.append(slist[ int(pos)])
        pos += inc
    return new_slist
def convert_image(image):

    from PIL import ImageOps
    from typing import cast
    image = image.convert('RGB')
    return cast(Image, ImageOps.exif_transpose(image))

def get_resampled_video(video_in, start_frame, max_frames, target_fps, bridge='torch'):
    from wan.utils.utils import resample

    import decord
    decord.bridge.set_bridge(bridge)
    reader = decord.VideoReader(video_in)
    fps = round(reader.get_avg_fps())
    if max_frames < 0:
        max_frames = max(len(reader)/ fps * target_fps + max_frames, 0)


    frame_nos = resample(fps, len(reader), max_target_frames_count= max_frames, target_fps=target_fps, start_target_frame= start_frame)
    frames_list = reader.get_batch(frame_nos)
    # print(f"frame nos: {frame_nos}")
    return frames_list

def get_preprocessor(process_type, inpaint_color):
    if process_type=="pose":
        from preprocessing.dwpose.pose import PoseBodyFaceVideoAnnotator
        cfg_dict = {
            "DETECTION_MODEL": "ckpts/pose/yolox_l.onnx",
            "POSE_MODEL": "ckpts/pose/dw-ll_ucoco_384.onnx",
            "RESIZE_SIZE": 1024
        }
        anno_ins = lambda img: PoseBodyFaceVideoAnnotator(cfg_dict).forward(img)
    elif process_type=="depth":
        # from preprocessing.midas.depth import DepthVideoAnnotator
        # cfg_dict = {
        #     "PRETRAINED_MODEL": "ckpts/depth/dpt_hybrid-midas-501f0c75.pt"
        # }
        # anno_ins = lambda img: DepthVideoAnnotator(cfg_dict).forward(img)[0]

        from preprocessing.depth_anything_v2.depth import DepthV2VideoAnnotator

        if server_config.get("depth_anything_v2_variant", "vitl") == "vitl":
            cfg_dict = {
                "PRETRAINED_MODEL": "ckpts/depth/depth_anything_v2_vitl.pth",
                'MODEL_VARIANT': 'vitl'
            }
        else:
            cfg_dict = {
                "PRETRAINED_MODEL": "ckpts/depth/depth_anything_v2_vitb.pth",
                'MODEL_VARIANT': 'vitb',
            }

        anno_ins = lambda img: DepthV2VideoAnnotator(cfg_dict).forward(img)
    elif process_type=="gray":
        from preprocessing.gray import GrayVideoAnnotator
        cfg_dict = {}
        anno_ins = lambda img: GrayVideoAnnotator(cfg_dict).forward(img)
    elif process_type=="scribble":
        from preprocessing.scribble import ScribbleVideoAnnotator
        cfg_dict = {
                "PRETRAINED_MODEL": "ckpts/scribble/netG_A_latest.pth"
            }
        anno_ins = lambda img: ScribbleVideoAnnotator(cfg_dict).forward(img)
    elif process_type=="flow":
        from preprocessing.flow import FlowVisAnnotator
        cfg_dict = {
                "PRETRAINED_MODEL": "ckpts/flow/raft-things.pth"
            }
        anno_ins = lambda img: FlowVisAnnotator(cfg_dict).forward(img)
    elif process_type=="inpaint":
        anno_ins = lambda img :  len(img) * [inpaint_color]
    elif process_type == None or process_type in ["vace", "identity"]:
        anno_ins = lambda img : img
    else:
        raise Exception(f"process type '{process_type}' non supported")
    return anno_ins


def process_images_multithread(image_processor, items, process_type, wrap_in_list = True, max_workers: int = os.cpu_count()/ 2) :
    if not items:
       return []    
    
    import concurrent.futures
    start_time = time.time()
    # print(f"Preprocessus:{process_type} started")
    if process_type in ["prephase", "upsample"]: 
        if wrap_in_list :
            items = [ [img] for img in items]
        with concurrent.futures.ThreadPoolExecutor(max_workers=max_workers) as executor:
            futures = {executor.submit(image_processor, img): idx for idx, img in enumerate(items)}
            results = [None] * len(items)
            for future in concurrent.futures.as_completed(futures):
                idx = futures[future]
                results[idx] = future.result()

        if wrap_in_list: 
            results = [ img[0] for img in results]
    else:
        results=  image_processor(items) 

    end_time = time.time()
    # print(f"duration:{end_time-start_time:.1f}")

    return results  

def preprocess_video_with_mask(input_video_path, input_mask_path, height, width,  max_frames, start_frame=0, fit_canvas = False, target_fps = 16, block_size= 16, expand_scale = 2, process_type = "inpaint", process_type2 = None, to_bbox = False, RGB_Mask = False, negate_mask = False, process_outside_mask = None, inpaint_color = 127, outpainting_dims = None, proc_no = 1):
    from wan.utils.utils import calculate_new_dimensions, get_outpainting_frame_location, get_outpainting_full_area_dimensions

    def mask_to_xyxy_box(mask):
        rows, cols = np.where(mask == 255)
        xmin = min(cols)
        xmax = max(cols) + 1
        ymin = min(rows)
        ymax = max(rows) + 1
        xmin = max(xmin, 0)
        ymin = max(ymin, 0)
        xmax = min(xmax, mask.shape[1])
        ymax = min(ymax, mask.shape[0])
        box = [xmin, ymin, xmax, ymax]
        box = [int(x) for x in box]
        return box
    
    if not input_video_path or max_frames <= 0:
        return None, None
    any_mask = input_mask_path != None
    pose_special = "pose" in process_type
    any_identity_mask = False
    if process_type == "identity":
        any_identity_mask = True
        negate_mask = False
        process_outside_mask = None
    preproc = get_preprocessor(process_type, inpaint_color)
    preproc2 = None
    if process_type2 != None:
        preproc2 = get_preprocessor(process_type2, inpaint_color) if process_type != process_type2 else preproc
    if process_outside_mask == process_type :
        preproc_outside = preproc
    elif preproc2 != None and process_outside_mask == process_type2 :
        preproc_outside = preproc2
    else:
        preproc_outside = get_preprocessor(process_outside_mask, inpaint_color)
    video = get_resampled_video(input_video_path, start_frame, max_frames, target_fps)
    if any_mask:
        mask_video = get_resampled_video(input_mask_path, start_frame, max_frames, target_fps)

    if len(video) == 0 or any_mask and len(mask_video) == 0:
        return None, None

    frame_height, frame_width, _ = video[0].shape

    if outpainting_dims != None:
        if fit_canvas != None:
            frame_height, frame_width = get_outpainting_full_area_dimensions(frame_height,frame_width, outpainting_dims)
        else:
            frame_height, frame_width = height, width

    if fit_canvas != None:
        height, width = calculate_new_dimensions(height, width, frame_height, frame_width, fit_into_canvas = fit_canvas, block_size = block_size)

    if outpainting_dims != None:
        final_height, final_width = height, width
        height, width, margin_top, margin_left =  get_outpainting_frame_location(final_height, final_width,  outpainting_dims, 8)        

    if any_mask:
        num_frames = min(len(video), len(mask_video))
    else:
        num_frames = len(video)

    if any_identity_mask:
        any_mask = True

    proc_list =[]
    proc_list_outside =[]
    proc_mask = []

    # for frame_idx in range(num_frames):
    def prep_prephase(frame_idx):
        frame = Image.fromarray(video[frame_idx].cpu().numpy()) #.asnumpy()
        frame = frame.resize((width, height), resample=Image.Resampling.LANCZOS) 
        frame = np.array(frame) 
        if any_mask:
            if any_identity_mask:
                mask = np.full( (height, width, 3), 0, dtype= np.uint8)
            else:
                mask = Image.fromarray(mask_video[frame_idx].cpu().numpy()) #.asnumpy()
                mask = mask.resize((width, height), resample=Image.Resampling.LANCZOS) 
                mask = np.array(mask)

            if len(mask.shape) == 3 and mask.shape[2] == 3:
                mask = cv2.cvtColor(mask, cv2.COLOR_BGR2GRAY)
            original_mask = mask.copy()
            if expand_scale != 0:
                kernel_size = abs(expand_scale)
                kernel = cv2.getStructuringElement(cv2.MORPH_ELLIPSE, (kernel_size, kernel_size))
                op_expand = cv2.dilate if expand_scale > 0 else cv2.erode
                mask = op_expand(mask, kernel, iterations=3)

            _, mask = cv2.threshold(mask, 127.5, 255, cv2.THRESH_BINARY)
            if to_bbox and np.sum(mask == 255) > 0:
                x0, y0, x1, y1 = mask_to_xyxy_box(mask)
                mask = mask * 0
                mask[y0:y1, x0:x1] = 255
            if negate_mask:
                mask = 255 - mask
                if pose_special:
                    original_mask = 255 - original_mask

        if pose_special and any_mask:            
            target_frame = np.where(original_mask[..., None], frame, 0) 
        else:
            target_frame = frame 

        if any_mask:
            return (target_frame, frame, mask) 
        else:
            return (target_frame, None, None)

    proc_lists = process_images_multithread(prep_prephase, [frame_idx for frame_idx in range(num_frames)], "prephase", wrap_in_list= False)
    proc_list, proc_list_outside, proc_mask = [None] * len(proc_lists), [None] * len(proc_lists), [None] * len(proc_lists)
    for frame_idx, frame_group in enumerate(proc_lists): 
        proc_list[frame_idx], proc_list_outside[frame_idx], proc_mask[frame_idx] = frame_group
    prep_prephase = None
    video = None
    mask_video = None

    if preproc2 != None:
        proc_list2 = process_images_multithread(preproc2, proc_list, process_type2)
        #### to be finished ...or not
    proc_list = process_images_multithread(preproc, proc_list, process_type)
    if any_mask:
        proc_list_outside = process_images_multithread(preproc_outside, proc_list_outside, process_outside_mask)
    else:
        proc_list_outside = proc_mask = len(proc_list) * [None]

    masked_frames = []
    masks = []
    for frame_no, (processed_img, processed_img_outside, mask) in enumerate(zip(proc_list, proc_list_outside, proc_mask)):
        if any_mask :
            masked_frame = np.where(mask[..., None], processed_img, processed_img_outside)
            if process_outside_mask != None:
                mask = np.full_like(mask, 255)
            mask = torch.from_numpy(mask)
            if RGB_Mask:
                mask =  mask.unsqueeze(-1).repeat(1,1,3)
            if outpainting_dims != None:
                full_frame= torch.full( (final_height, final_width, mask.shape[-1]), 255, dtype= torch.uint8, device= mask.device)
                full_frame[margin_top:margin_top+height, margin_left:margin_left+width] = mask
                mask = full_frame 
            masks.append(mask)
        else:
            masked_frame = processed_img

        if isinstance(masked_frame, int):
            masked_frame= np.full( (height, width, 3), inpaint_color, dtype= np.uint8)

        masked_frame = torch.from_numpy(masked_frame)
        if masked_frame.shape[-1] == 1:
            masked_frame =  masked_frame.repeat(1,1,3).to(torch.uint8)

        if outpainting_dims != None:
            full_frame= torch.full( (final_height, final_width, masked_frame.shape[-1]),  inpaint_color, dtype= torch.uint8, device= masked_frame.device)
            full_frame[margin_top:margin_top+height, margin_left:margin_left+width] = masked_frame
            masked_frame = full_frame 

        masked_frames.append(masked_frame)
        proc_list[frame_no] = proc_list_outside[frame_no] = proc_mask[frame_no] = None


    if args.save_masks:
        from preprocessing.dwpose.pose import save_one_video
        saved_masked_frames = [mask.cpu().numpy() for mask in masked_frames ]
        save_one_video(f"masked_frames{'' if proc_no==1 else str(proc_no)}.mp4", saved_masked_frames, fps=target_fps, quality=8, macro_block_size=None)
        if any_mask:
            saved_masks = [mask.cpu().numpy() for mask in masks ]
            save_one_video("masks.mp4", saved_masks, fps=target_fps, quality=8, macro_block_size=None)
    preproc = None
    preproc_outside = None
    gc.collect()
    torch.cuda.empty_cache()

    return torch.stack(masked_frames), torch.stack(masks) if any_mask else None

def preprocess_video(height, width, video_in, max_frames, start_frame=0, fit_canvas = None, target_fps = 16, block_size = 16):

    frames_list = get_resampled_video(video_in, start_frame, max_frames, target_fps)

    if len(frames_list) == 0:
        return None

    if fit_canvas == None:
        new_height = height
        new_width = width
    else:
        frame_height, frame_width, _ = frames_list[0].shape
        if fit_canvas :
            scale1  = min(height / frame_height, width /  frame_width)
            scale2  = min(height / frame_width, width /  frame_height)
            scale = max(scale1, scale2)
        else:
            scale =   ((height * width ) /  (frame_height * frame_width))**(1/2)

        new_height = (int(frame_height * scale) // block_size) * block_size
        new_width = (int(frame_width * scale) // block_size) * block_size

    processed_frames_list = []
    for frame in frames_list:
        frame = Image.fromarray(np.clip(frame.cpu().numpy(), 0, 255).astype(np.uint8))
        frame = frame.resize((new_width,new_height), resample=Image.Resampling.LANCZOS) 
        processed_frames_list.append(frame)

    np_frames = [np.array(frame) for frame in processed_frames_list]

    # from preprocessing.dwpose.pose import save_one_video
    # save_one_video("test.mp4", np_frames, fps=8, quality=8, macro_block_size=None)

    torch_frames = []
    for np_frame in np_frames:
        torch_frame = torch.from_numpy(np_frame)
        torch_frames.append(torch_frame)

    return torch.stack(torch_frames) 


def parse_keep_frames_video_guide(keep_frames, video_length):
        
    def absolute(n):
        if n==0:
            return 0
        elif n < 0:
            return max(0, video_length + n)
        else:
            return min(n-1, video_length-1)

    if len(keep_frames) == 0:
        return [True] *video_length, "" 
    frames =[False] *video_length
    error = ""
    sections = keep_frames.split(" ")
    for section in sections:
        section = section.strip()
        if ":" in section:
            parts = section.split(":")
            if not is_integer(parts[0]):
                error =f"Invalid integer {parts[0]}"
                break
            start_range = absolute(int(parts[0]))
            if not is_integer(parts[1]):
                error =f"Invalid integer {parts[1]}"
                break
            end_range = absolute(int(parts[1]))
            for i in range(start_range, end_range + 1):
                frames[i] = True
        else:
            if not is_integer(section) or int(section) == 0:
                error =f"Invalid integer {section}"
                break
            index = absolute(int(section))
            frames[index-1] = True

    if len(error ) > 0:
        return [], error
    for i in range(len(frames)-1, 0, -1):
        if frames[i]:
            break
    frames= frames[0: i+1]
    return  frames, error

def generate_video(
    task,
    send_cmd,
    prompt,
    negative_prompt,    
    resolution,
    video_length,
    seed,
    num_inference_steps,
    guidance_scale,
    audio_guidance_scale,
    flow_shift,
    embedded_guidance_scale,
    repeat_generation,
    multi_prompts_gen_type,
    multi_images_gen_type,
    tea_cache_setting,
    tea_cache_start_step_perc,    
    activated_loras,
    loras_multipliers,
    image_prompt_type,
    image_start,
    image_end,
    model_mode,
    video_source,
    keep_frames_video_source,
    video_prompt_type,
    image_refs,
    frames_positions,
    video_guide,
    keep_frames_video_guide,
    video_guide_outpainting,
    video_mask,
    control_net_weight,
    control_net_weight2,
    mask_expand,
    audio_guide,
    sliding_window_size,
    sliding_window_overlap,
    sliding_window_overlap_noise,
    sliding_window_discard_last_frames,
    remove_background_images_ref,
    temporal_upsampling,
    spatial_upsampling,
    RIFLEx_setting,
    slg_switch,
    slg_layers,    
    slg_start_perc,
    slg_end_perc,
    cfg_star_switch,
    cfg_zero_step,
    prompt_enhancer,
    state,
    model_type,
    model_filename

):
    global wan_model, offloadobj, reload_needed
    gen = get_gen_info(state)
    torch.set_grad_enabled(False) 

    file_list = gen["file_list"]
    file_settings_list = gen["file_settings_list"]

    prompt_no = gen["prompt_no"]

    fit_canvas = server_config.get("fit_canvas", 0)
    # if wan_model == None:
    #     gr.Info("Unable to generate a Video while a new configuration is being applied.")
    #     return

    if "P" in preload_model_policy and not "U" in preload_model_policy:
        while wan_model == None:
            time.sleep(1)
        
    if model_type !=  transformer_type or reload_needed:
        wan_model = None
        if offloadobj is not None:
            offloadobj.release()
            offloadobj = None
        gc.collect()
        send_cmd("status", f"Loading model {get_model_name(model_type)}...")
        wan_model, offloadobj, trans = load_models(model_type)
        send_cmd("status", "Model loaded")
        reload_needed=  False

    if attention_mode == "auto":
        attn = get_auto_attention()
    elif attention_mode in attention_modes_supported:
        attn = attention_mode
    else:
        send_cmd("info", f"You have selected attention mode '{attention_mode}'. However it is not installed or supported on your system. You should either install it or switch to the default 'sdpa' attention.")
        send_cmd("exit")
        return
    
    width, height = resolution.split("x")
    width, height = int(width), int(height)
    resolution_reformated = str(height) + "*" + str(width) 
    default_image_size = (height, width)

    if slg_switch == 0:
        slg_layers = None

    offload.shared_state["_attention"] =  attn
    device_mem_capacity = torch.cuda.get_device_properties(0).total_memory / 1048576
    VAE_tile_size = wan_model.vae.get_VAE_tile_size(vae_config, device_mem_capacity, server_config.get("vae_precision", "16") == "32")

    trans = get_transformer_model(wan_model)

    temp_filename = None

    prompts = prompt.split("\n")
    prompts = [part for part in prompts if len(prompt)>0]


    loras = state["loras"]
    if len(loras) > 0  or transformer_loras_filenames != None:
        def is_float(element: any) -> bool:
            if element is None: 
                return False
            try:
                float(element)
                return True
            except ValueError:
                return False
        list_mult_choices_nums = []
        if len(loras_multipliers) > 0:
            loras_mult_choices_list = loras_multipliers.replace("\r", "").split("\n")
            loras_mult_choices_list = [multi for multi in loras_mult_choices_list if len(multi)>0 and not multi.startswith("#")]
            loras_multipliers = " ".join(loras_mult_choices_list)
            list_mult_choices_str = loras_multipliers.split(" ")
            for i, mult in enumerate(list_mult_choices_str):
                mult = mult.strip()
                if "," in mult:
                    multlist = mult.split(",")
                    slist = []
                    for smult in multlist:
                        if not is_float(smult):                
                            raise gr.Error(f"Lora sub value no {i+1} ({smult}) in Multiplier definition '{multlist}' is invalid")
                        slist.append(float(smult))
                    slist = expand_slist(slist, num_inference_steps )
                    list_mult_choices_nums.append(slist)
                else:
                    if not is_float(mult):                
                        raise gr.Error(f"Lora Multiplier no {i+1} ({mult}) is invalid")
                    list_mult_choices_nums.append(float(mult))
        if len(list_mult_choices_nums ) < len(activated_loras):
            list_mult_choices_nums  += [1.0] * ( len(activated_loras) - len(list_mult_choices_nums ) )        
        loras_selected = [ lora for lora in loras if os.path.basename(lora) in activated_loras]
        pinnedLora = profile !=5 and transformer_loras_filenames == None #False # # # 
        split_linear_modules_map = getattr(trans,"split_linear_modules_map", None)
        if transformer_loras_filenames != None:
            loras_selected += transformer_loras_filenames
            list_mult_choices_nums.append(1.)
        offload.load_loras_into_model(trans, loras_selected, list_mult_choices_nums, activate_all_loras=True, preprocess_sd=get_loras_preprocessor(trans, model_filename), pinnedLora=pinnedLora, split_linear_modules_map = split_linear_modules_map) 
        errors = trans._loras_errors
        if len(errors) > 0:
            error_files = [msg for _ ,  msg  in errors]
            raise gr.Error("Error while loading Loras: " + ", ".join(error_files))
    seed = None if seed == -1 else seed
    # negative_prompt = "" # not applicable in the inference
    original_filename = model_filename 
    model_filename = get_model_filename(get_base_model_type(model_type))  

    image2video = test_class_i2v(model_type)
    current_video_length = video_length
    enable_RIFLEx = RIFLEx_setting == 0 and current_video_length > (6* 16) or RIFLEx_setting == 1
    # VAE Tiling
    device_mem_capacity = torch.cuda.get_device_properties(None).total_memory / 1048576

    diffusion_forcing = "diffusion_forcing" in model_filename
    ltxv = "ltxv" in model_filename
    vace = "Vace" in model_filename
    phantom = "phantom" in model_filename
    hunyuan_t2v = "hunyuan_video_720" in model_filename
    hunyuan_i2v = "hunyuan_video_i2v" in model_filename
    hunyuan_custom = "hunyuan_video_custom" in model_filename
    hunyuan_custom_audio =  hunyuan_custom and "audio" in model_filename
    hunyuan_custom_edit =  hunyuan_custom and "edit" in model_filename
    hunyuan_avatar = "hunyuan_video_avatar" in model_filename
    fantasy = "fantasy" in model_filename
    if hunyuan_avatar or hunyuan_custom_audio:
        fps = 25
    elif diffusion_forcing or hunyuan_t2v or hunyuan_i2v or hunyuan_custom:
        fps = 24
    elif fantasy:
        fps = 23
    elif ltxv:
        fps = 30
    else:
        fps = 16
    latent_size = 8 if ltxv else 4

    original_image_refs = image_refs 
    frames_to_inject = []
    any_background_ref = False
    outpainting_dims = None if video_guide_outpainting== None or len(video_guide_outpainting) == 0 or video_guide_outpainting == "0 0 0 0" or video_guide_outpainting.startswith("#") else [int(v) for v in video_guide_outpainting.split(" ")] 

    if image_refs != None and len(image_refs) > 0 and (hunyuan_custom or phantom or hunyuan_avatar or vace):
        frames_positions_list = [ int(pos)-1 for pos in frames_positions.split(" ")] if frames_positions !=None and len(frames_positions)> 0 else []
        frames_positions_list = frames_positions_list[:len(image_refs)]
        nb_frames_positions = len(frames_positions_list) 
        if nb_frames_positions > 0:
            frames_to_inject = [None] * (max(frames_positions_list) + 1)
            for i, pos in enumerate(frames_positions_list):
                frames_to_inject[pos] = image_refs[i] 
            if video_guide == None and video_source == None and not "L" in image_prompt_type:
                from wan.utils.utils import resize_lanczos, calculate_new_dimensions, get_outpainting_full_area_dimensions
                w, h = image_refs[0].size
                if outpainting_dims != None:
                    h, w = get_outpainting_full_area_dimensions(h,w, outpainting_dims)
                default_image_size = calculate_new_dimensions(height, width, h, w, fit_canvas)
                fit_canvas = None
        if len(image_refs) > nb_frames_positions:  
            if hunyuan_avatar: remove_background_images_ref = 0
            any_background_ref = remove_background_images_ref !=  1 
            if remove_background_images_ref > 0:
                send_cmd("progress", [0, get_latest_status(state, "Removing Images References Background")])
            os.environ["U2NET_HOME"] = os.path.join(os.getcwd(), "ckpts", "rembg")
            from wan.utils.utils import resize_and_remove_background
            image_refs[nb_frames_positions:]  = resize_and_remove_background(image_refs[nb_frames_positions:] , width, height, remove_background_images_ref, fit_into_canvas= not (vace or hunyuan_avatar) ) # no fit for vace ref images as it is done later
            update_task_thumbnails(task, locals())
            send_cmd("output")
    joint_pass = boost ==1 #and profile != 1 and profile != 3  
    # TeaCache
    if args.teacache > 0:
        tea_cache_setting = args.teacache 
    trans.enable_cache = tea_cache_setting > 0
    if trans.enable_cache:
        trans.teacache_multiplier = tea_cache_setting
        trans.rel_l1_thresh = 0
        trans.cache_start_step =  int(tea_cache_start_step_perc*num_inference_steps/100)
        if get_model_family(model_type) == "wan":
            if image2video:
                if '720p' in model_filename:
                    trans.coefficients = [-114.36346466,   65.26524496,  -18.82220707,    4.91518089,   -0.23412683]
                else:
                    trans.coefficients = [-3.02331670e+02,  2.23948934e+02, -5.25463970e+01,  5.87348440e+00, -2.01973289e-01]
            else:
                if '1.3B' in model_filename:
                    trans.coefficients = [2.39676752e+03, -1.31110545e+03,  2.01331979e+02, -8.29855975e+00, 1.37887774e-01]
                elif '14B' in model_filename:
                    trans.coefficients = [-5784.54975374,  5449.50911966, -1811.16591783,   256.27178429, -13.02252404]
                else:
                        raise gr.Error("Teacache not supported for this model")
    source_video = None
    target_camera = None
    if "recam" in model_filename:
        source_video = preprocess_video(width=width, height=height,video_in=video_source, max_frames= current_video_length, start_frame = 0, fit_canvas= fit_canvas == 1)
        target_camera = model_mode

    audio_proj_split = None
    audio_scale = None
    audio_context_lens = None
    if (fantasy or hunyuan_avatar or hunyuan_custom_audio) and audio_guide != None:
        from fantasytalking.infer import parse_audio
        import librosa
        duration = librosa.get_duration(path=audio_guide)
        current_video_length = min(int(fps * duration // 4) * 4 + 5, current_video_length)
        if fantasy:
            audio_proj_split, audio_context_lens = parse_audio(audio_guide, num_frames= current_video_length, fps= fps, device= processing_device  )
            audio_scale = 1.0

    if hunyuan_custom_edit and video_guide != None:
        import cv2
        cap = cv2.VideoCapture(video_guide)
        length = int(cap.get(cv2.CAP_PROP_FRAME_COUNT))
        current_video_length = min(current_video_length, length)

    import random
    if seed == None or seed <0:
        seed = random.randint(0, 999999999)

    torch.set_grad_enabled(False) 
    global save_path
    os.makedirs(save_path, exist_ok=True)
    abort = False
    gc.collect()
    torch.cuda.empty_cache()
    wan_model._interrupt = False
    gen["abort"] = False
    gen["prompt"] = prompt    
    repeat_no = 0
    extra_generation = 0
    initial_total_windows = 0
    if (diffusion_forcing or ltxv) and source_video != None:
        current_video_length +=  sliding_window_overlap
    if vace or diffusion_forcing or ltxv or hunyuan_custom_edit:
        sliding_window = current_video_length > sliding_window_size
        reuse_frames = min(sliding_window_size - 4, sliding_window_overlap) 
    else:
        sliding_window = False
        reuse_frames = 0

    discard_last_frames = sliding_window_discard_last_frames
    default_max_frames_to_generate = current_video_length
    if sliding_window:
        initial_total_windows= compute_sliding_window_no(current_video_length, sliding_window_size, discard_last_frames, reuse_frames) 
        current_video_length = sliding_window_size
    else:
        initial_total_windows = 1

    first_window_video_length = current_video_length
    original_prompts = prompts.copy()
    gen["sliding_window"] = sliding_window    
    while not abort: 
        extra_generation += gen.get("extra_orders",0)
        gen["extra_orders"] = 0
        total_generation = repeat_generation + extra_generation
        gen["total_generation"] = total_generation         
        if repeat_no >= total_generation:
            break
        repeat_no +=1
        gen["repeat_no"] = repeat_no
        src_video, src_mask, src_ref_images = None, None, None
        prefix_video = None
        prefix_video_frames_count = 0 
        frames_already_processed = None
        pre_video_guide = None
        overlapped_latents = None
        context_scale = None
        window_no = 0
        extra_windows = 0
        guide_start_frame = 0
        image_size = default_image_size #  default frame dimensions for budget until it is change due to a resize
        sample_fit_canvas = fit_canvas
        current_video_length = first_window_video_length
        gen["extra_windows"] = 0
        gen["total_windows"] = 1
        gen["window_no"] = 1
        num_frames_generated = 0
        max_frames_to_generate = default_max_frames_to_generate
        start_time = time.time()
        if prompt_enhancer_image_caption_model != None and prompt_enhancer !=None and len(prompt_enhancer)>0:
            text_encoder_max_tokens = 256
            send_cmd("progress", [0, get_latest_status(state, "Enhancing Prompt")])
            from ltx_video.utils.prompt_enhance_utils import generate_cinematic_prompt
            prompt_images = []
            if "I" in prompt_enhancer:
                if image_start != None:
                    prompt_images.append(image_start)
                if original_image_refs != None:
                    prompt_images +=  original_image_refs[:1]
            if len(original_prompts) == 0 and not "T" in prompt_enhancer:
                pass
            else:
                from wan.utils.utils import seed_everything
                seed_everything(seed)
                # for i, original_prompt in enumerate(original_prompts):
                prompts = generate_cinematic_prompt(
                    prompt_enhancer_image_caption_model,
                    prompt_enhancer_image_caption_processor,
                    prompt_enhancer_llm_model,
                    prompt_enhancer_llm_tokenizer,
                    original_prompts if "T" in prompt_enhancer else ["an image"],
                    prompt_images if len(prompt_images) > 0 else None,
                    max_new_tokens=text_encoder_max_tokens,
                )
                print(f"Enhanced prompts: {prompts}" )
                task["prompt"] = "\n".join(["!enhanced!"] + prompts)
                send_cmd("output")
                prompt = prompts[0]
                abort = gen.get("abort", False)

        while not abort:
            if sliding_window:
                prompt =  prompts[window_no] if window_no < len(prompts) else prompts[-1]
            new_extra_windows = gen.get("extra_windows",0)
            gen["extra_windows"] = 0
            extra_windows += new_extra_windows
            max_frames_to_generate +=  new_extra_windows * (sliding_window_size - discard_last_frames - reuse_frames)
            sliding_window = sliding_window  or extra_windows > 0
            if sliding_window and window_no > 0:
                num_frames_generated -= reuse_frames
                if (max_frames_to_generate - prefix_video_frames_count - num_frames_generated) <  latent_size:
                    break
                current_video_length = min(sliding_window_size, ((max_frames_to_generate - num_frames_generated - prefix_video_frames_count + reuse_frames + discard_last_frames) // latent_size) * latent_size + 1 )

            total_windows = initial_total_windows + extra_windows
            gen["total_windows"] = total_windows
            if window_no >= total_windows:
                break
            window_no += 1
            gen["window_no"] = window_no
            return_latent_slice = None 
            if reuse_frames > 0:                
                return_latent_slice = slice(-(reuse_frames - 1 + discard_last_frames ) // latent_size, None if discard_last_frames == 0 else -(discard_last_frames // latent_size) )
            refresh_preview  = {}
            if hunyuan_custom or hunyuan_avatar:
                src_ref_images  = image_refs
            elif phantom:
                src_ref_images = image_refs.copy() if image_refs != None else None
            elif diffusion_forcing or ltxv or vace and  len(image_prompt_type) > 0:
                if vace and window_no == 1 and "L" in image_prompt_type:
                    if len(file_list)>0:
                        video_source = file_list[-1]
                    else:
                        mp4_files = glob.glob(os.path.join(save_path, "*.mp4"))
                        video_source = max(mp4_files, key=os.path.getmtime) if mp4_files else None                            
                    from wan.utils.utils import get_video_frame
                    if video_source != None: refresh_preview["video_source"] = get_video_frame(video_source, 0)
                if video_source != None and len(video_source) > 0 and window_no == 1:
                    keep_frames_video_source= 1000 if len(keep_frames_video_source) ==0 else int(keep_frames_video_source) 
                    prefix_video  = preprocess_video(width=width, height=height,video_in=video_source, max_frames= keep_frames_video_source , start_frame = 0, fit_canvas= sample_fit_canvas, target_fps = fps, block_size = 32 if ltxv else 16)
                    prefix_video  = prefix_video .permute(3, 0, 1, 2)
                    prefix_video  = prefix_video .float().div_(127.5).sub_(1.) # c, f, h, w
                    pre_video_guide =  prefix_video[:, -reuse_frames:]
                    prefix_video_frames_count = pre_video_guide.shape[1]
                    if vace and sample_fit_canvas != None:
                        image_size  = pre_video_guide.shape[-2:]
                        guide_start_frame =  prefix_video.shape[1]
                    sample_fit_canvas = None
            if vace:
                image_refs_copy = image_refs[nb_frames_positions:].copy() if image_refs != None and len(image_refs) > nb_frames_positions else None # required since prepare_source do inplace modifications
                video_guide_copy = video_guide
                video_mask_copy = video_mask
                keep_frames_parsed, error = parse_keep_frames_video_guide(keep_frames_video_guide, max_frames_to_generate)
                if len(error) > 0:
                    raise gr.Error(f"invalid keep frames {keep_frames_video_guide}")
                keep_frames_parsed = keep_frames_parsed[guide_start_frame: guide_start_frame + current_video_length]
                context_scale = [ control_net_weight]
                video_guide_copy2 = video_mask_copy2 = None
                if "V" in video_prompt_type:
                    process_map = { "Y" : "depth", "W": "scribble", "X": "inpaint", "Z": "flow"}
                    process_outside_mask = process_map.get(filter_letters(video_prompt_type, "YWX"), None)
                    preprocess_type, preprocess_type2 =  "vace", None 
                    process_map = { "D" : "depth", "P": "pose", "S": "scribble", "F": "flow", "C": "gray", "M": "inpaint", "U": "identity"}
                    for process_num, process_letter in enumerate( filter_letters(video_prompt_type, "PDSFCMU")):
                        if process_num == 0:
                            preprocess_type = process_map.get(process_letter, "vace")
                        else:
                            preprocess_type2 = process_map.get(process_letter, None)
                    process_names = { "pose": "Open Pose", "depth": "Depth Mask", "scribble" : "Shapes", "flow" : "Flow Map", "gray" : "Gray Levels", "inpaint" : "Inpaint Mask", "U": "Identity Mask", "vace" : "Vace Data"}
                    status_info = "Extracting " + process_names[preprocess_type]
                    extra_process_list = ([] if preprocess_type2==None else [preprocess_type2]) + ([] if process_outside_mask==None or process_outside_mask == preprocess_type else [process_outside_mask])
                    if len(extra_process_list) == 1:
                        status_info += " and " + process_names[extra_process_list[0]]
                    elif len(extra_process_list) == 2:
                        status_info +=  ", " + process_names[extra_process_list[0]] + " and " + process_names[extra_process_list[1]]                    
                    send_cmd("progress", [0, get_latest_status(state, status_info)])
                    video_guide_copy, video_mask_copy = preprocess_video_with_mask(video_guide, video_mask, height=image_size[0], width = image_size[1], max_frames= len(keep_frames_parsed) if guide_start_frame == 0 else len(keep_frames_parsed) - reuse_frames, start_frame = guide_start_frame, fit_canvas = sample_fit_canvas, target_fps = fps,  process_type = preprocess_type, expand_scale = mask_expand, RGB_Mask = True, negate_mask = "N" in video_prompt_type, process_outside_mask = process_outside_mask, outpainting_dims = outpainting_dims, proc_no =1 )
                    if preprocess_type2 != None:
                        video_guide_copy2, video_mask_copy2 = preprocess_video_with_mask(video_guide, video_mask, height=image_size[0], width = image_size[1], max_frames= len(keep_frames_parsed) if guide_start_frame == 0 else len(keep_frames_parsed) - reuse_frames, start_frame = guide_start_frame, fit_canvas = sample_fit_canvas, target_fps = fps,  process_type = preprocess_type2, expand_scale = mask_expand, RGB_Mask = True, negate_mask = "N" in video_prompt_type, process_outside_mask = process_outside_mask, outpainting_dims = outpainting_dims, proc_no =2 )

                    if video_guide_copy != None:
                        if sample_fit_canvas != None:
                            image_size = video_guide_copy.shape[-3: -1]
                            sample_fit_canvas = None
                        refresh_preview["video_guide"] = Image.fromarray(video_guide_copy[0].cpu().numpy())
                        if video_guide_copy2 != None:
                            refresh_preview["video_guide"] = [refresh_preview["video_guide"], Image.fromarray(video_guide_copy2[0].cpu().numpy())] 
                        if video_mask_copy != None:                        
                            refresh_preview["video_mask"] = Image.fromarray(video_mask_copy[0].cpu().numpy())
                frames_to_inject_parsed = frames_to_inject[guide_start_frame: guide_start_frame + current_video_length]

                src_video, src_mask, src_ref_images = wan_model.prepare_source([video_guide_copy] if video_guide_copy2 == None else [video_guide_copy, video_guide_copy2],
                                                                        [video_mask_copy] if video_guide_copy2 == None else [video_mask_copy, video_mask_copy2],
                                                                        [image_refs_copy] if video_guide_copy2 == None else [image_refs_copy, image_refs_copy], 
                                                                        current_video_length, image_size = image_size, device ="cpu",
                                                                        keep_frames=keep_frames_parsed,
                                                                        start_frame = guide_start_frame,
                                                                        pre_src_video = [pre_video_guide] if video_guide_copy2 == None else [pre_video_guide, pre_video_guide],
                                                                        fit_into_canvas = sample_fit_canvas,
                                                                        inject_frames= frames_to_inject_parsed,
                                                                        outpainting_dims = outpainting_dims,
                                                                        any_background_ref = any_background_ref
                                                                        )
                if len(frames_to_inject_parsed) or any_background_ref:
                    new_image_refs = [convert_tensor_to_image(src_video[0], frame_no) for frame_no, inject in enumerate(frames_to_inject_parsed) if inject]                    
                    if any_background_ref:
                        new_image_refs +=  [convert_tensor_to_image(image_refs_copy[0], 0)] + image_refs[nb_frames_positions+1:]
                    else:
                        new_image_refs +=  image_refs[nb_frames_positions:]
                    refresh_preview["image_refs"] = new_image_refs
                    new_image_refs = None

                if sample_fit_canvas != None:
                    image_size = src_video[0].shape[-2:]
                    sample_fit_canvas = None
            elif hunyuan_custom_edit:
                if "P" in  video_prompt_type:
                    progress_args = [0, get_latest_status(state,"Extracting Open Pose Information and Expanding Mask")]
                else:
                    progress_args = [0, get_latest_status(state,"Extracting Video and Mask")]

                send_cmd("progress", progress_args)
                src_video, src_mask = preprocess_video_with_mask(video_guide,  video_mask, height=height, width = width, max_frames= current_video_length if window_no == 1 else current_video_length - reuse_frames, start_frame = guide_start_frame, fit_canvas = sample_fit_canvas, target_fps = fps, process_type= "pose" if "P" in video_prompt_type else "inpaint", negate_mask = "N" in video_prompt_type, inpaint_color =0)
                refresh_preview["video_guide"] = Image.fromarray(src_video[0].cpu().numpy()) 
                if src_mask != None:                        
                    refresh_preview["video_mask"] = Image.fromarray(src_mask[0].cpu().numpy())
            if len(refresh_preview) > 0:
                new_inputs= locals()
                new_inputs.update(refresh_preview)
                update_task_thumbnails(task, new_inputs)
                send_cmd("output")

            if window_no ==  1:                
                conditioning_latents_size = ( (prefix_video_frames_count-1) // latent_size) + 1 if prefix_video_frames_count > 0 else 0
            else:
                conditioning_latents_size = ( (reuse_frames-1) // latent_size) + 1

            status = get_latest_status(state)
            gen["progress_status"] = status 
            gen["progress_phase"] = ("Encoding Prompt", -1 )
            callback = build_callback(state, trans, send_cmd, status, num_inference_steps)
            progress_args = [0, merge_status_context(status, "Encoding Prompt")]
            send_cmd("progress", progress_args)

            if trans.enable_cache:
                trans.teacache_counter = 0
                trans.num_steps = num_inference_steps                
                trans.teacache_skipped_steps = 0    
                trans.previous_residual = None
                trans.previous_modulated_input = None

            # samples = torch.empty( (1,2)) #for testing
            # if False:
            
            try:
                samples = wan_model.generate(
                    input_prompt = prompt,
                    image_start = image_start,  
                    image_end = image_end if image_end != None else None,
                    input_frames = src_video,
                    input_ref_images=  src_ref_images,
                    input_masks = src_mask,
                    input_video= pre_video_guide  if diffusion_forcing or ltxv or hunyuan_custom_edit else source_video,
                    target_camera= target_camera,
                    frame_num=(current_video_length // latent_size)* latent_size + 1,
                    height =  height,
                    width = width,
                    fit_into_canvas = fit_canvas == 1,
                    shift=flow_shift,
                    sampling_steps=num_inference_steps,
                    guide_scale=guidance_scale,
                    embedded_guidance_scale=embedded_guidance_scale,
                    n_prompt=negative_prompt,
                    seed=seed,
                    callback=callback,
                    enable_RIFLEx = enable_RIFLEx,
                    VAE_tile_size = VAE_tile_size,
                    joint_pass = joint_pass,
                    slg_layers = slg_layers,
                    slg_start = slg_start_perc/100,
                    slg_end = slg_end_perc/100,
                    cfg_star_switch = cfg_star_switch,
                    cfg_zero_step = cfg_zero_step,
                    audio_cfg_scale= audio_guidance_scale,
                    audio_guide=audio_guide,
                    audio_proj= audio_proj_split,
                    audio_scale= audio_scale,
                    audio_context_lens= audio_context_lens,
                    context_scale = context_scale,
                    ar_step = model_mode, #5
                    causal_block_size = 5,
                    causal_attention = True,
                    fps = fps,
                    overlapped_latents = overlapped_latents,
                    return_latent_slice= return_latent_slice,
                    overlap_noise = sliding_window_overlap_noise,
                    conditioning_latents_size = conditioning_latents_size,
                    model_filename = model_filename,
                )
            except Exception as e:
                if temp_filename!= None and  os.path.isfile(temp_filename):
                    os.remove(temp_filename)
                offload.last_offload_obj.unload_all()
                offload.unload_loras_from_model(trans)
                # if compile:
                #     cache_size = torch._dynamo.config.cache_size_limit                                      
                #     torch.compiler.reset()
                #     torch._dynamo.config.cache_size_limit = cache_size

                gc.collect()
                torch.cuda.empty_cache()
                s = str(e)
                keyword_list = {"CUDA out of memory" : "VRAM", "Tried to allocate":"VRAM", "CUDA error: out of memory": "RAM", "CUDA error: too many resources requested": "RAM"}
                crash_type = ""
                for keyword, tp  in keyword_list.items():
                    if keyword in s:
                        crash_type = tp 
                        break
                state["prompt"] = ""
                if crash_type == "VRAM":
                    new_error = "The generation of the video has encountered an error: it is likely that you have unsufficient VRAM and you should therefore reduce the video resolution or its number of frames."
                elif crash_type == "RAM":
                    new_error = "The generation of the video has encountered an error: it is likely that you have unsufficient RAM and / or Reserved RAM allocation should be reduced using 'perc_reserved_mem_max' or using a different Profile."
                else:
                    new_error =  gr.Error(f"The generation of the video has encountered an error, please check your terminal for more information. '{s}'")
                tb = traceback.format_exc().split('\n')[:-1] 
                print('\n'.join(tb))
                send_cmd("error", new_error)
                clear_status(state)
                return
            finally:
                trans.previous_residual = None
                trans.previous_modulated_input = None

            if trans.enable_cache:
                print(f"Teacache Skipped Steps:{trans.teacache_skipped_steps}/{trans.num_steps}" )

            if samples != None:
                if isinstance(samples, dict):
                    overlapped_latents = samples.get("latent_slice", None)
                    samples= samples["x"]
                samples = samples.to("cpu")
            offload.last_offload_obj.unload_all()
            gc.collect()
            torch.cuda.empty_cache()

            # time_flag = datetime.fromtimestamp(time.time()).strftime("%Y-%m-%d-%Hh%Mm%Ss")
            # save_prompt = "_in_" + original_prompts[0]
            # file_name = f"{time_flag}_seed{seed}_{sanitize_file_name(save_prompt[:50]).strip()}.mp4"
            # sample = samples.cpu()
            # cache_video( tensor=sample[None].clone(), save_file=os.path.join(save_path, file_name), fps=16, nrow=1, normalize=True, value_range=(-1, 1))

            if samples == None:
                abort = True
                state["prompt"] = ""
                send_cmd("output")  
            else:
                sample = samples.cpu()
                # if True: # for testing
                #     torch.save(sample, "output.pt")
                # else:
                #     sample =torch.load("output.pt")
                if gen.get("extra_windows",0) > 0:
                    sliding_window = True 
                if sliding_window :
                    guide_start_frame += current_video_length
                    if discard_last_frames > 0:
                        sample = sample[: , :-discard_last_frames]
                        guide_start_frame -= discard_last_frames
                    if reuse_frames == 0:
                        pre_video_guide =  sample[:,9999 :].clone()
                    else:
                        pre_video_guide =  sample[:, -reuse_frames:].clone()
                num_frames_generated += sample.shape[1] 


                if prefix_video != None:
                    if reuse_frames == 0:
                        sample = torch.cat([ prefix_video[:, :], sample], dim = 1)
                    else:
                        sample = torch.cat([ prefix_video[:, :-reuse_frames], sample], dim = 1)
                    prefix_video = None
                    guide_start_frame -= reuse_frames 
                if sliding_window and window_no > 1:
                    if reuse_frames == 0:
                        sample = sample[: , :]
                    else:
                        sample = sample[: , reuse_frames:]
                    guide_start_frame -= reuse_frames 

                exp = 0
                if len(temporal_upsampling) > 0 or len(spatial_upsampling) > 0:                
                    progress_args = [(num_inference_steps , num_inference_steps) , status + " - Upsampling"  ,  num_inference_steps]
                    send_cmd("progress", progress_args)

                if temporal_upsampling == "rife2":
                    exp = 1
                elif temporal_upsampling == "rife4":
                    exp = 2
                output_fps = fps
                if exp > 0: 
                    from rife.inference import temporal_interpolation
                    if sliding_window and window_no > 1:
                        sample = torch.cat([previous_last_frame, sample], dim=1)
                        previous_last_frame = sample[:, -1:].clone()
                        sample = temporal_interpolation( os.path.join("ckpts", "flownet.pkl"), sample, exp, device=processing_device)
                        sample = sample[:, 1:]
                    else:
                        sample = temporal_interpolation( os.path.join("ckpts", "flownet.pkl"), sample, exp, device=processing_device)
                        previous_last_frame = sample[:, -1:].clone()

                    output_fps = output_fps * 2**exp

                if len(spatial_upsampling) > 0:
                    from wan.utils.utils import resize_lanczos # need multithreading or to do lanczos with cuda
                    if spatial_upsampling == "lanczos1.5":
                        scale = 1.5
                    else:
                        scale = 2
                    sample = (sample + 1) / 2
                    h, w = sample.shape[-2:]
                    h *= scale
                    w *= scale
                    h = int(h)
                    w = int(w)
                    frames_to_upsample = [sample[:, i] for i in range( sample.shape[1]) ] 
                    def upsample_frames(frame):
                        return resize_lanczos(frame, h, w).unsqueeze(1)
                    sample = torch.cat(process_images_multithread(upsample_frames, frames_to_upsample, "upsample", wrap_in_list = False), dim=1)
                    frames_to_upsample = None
                    sample.mul_(2).sub_(1) 

                if sliding_window :
                    if frames_already_processed == None:
                        frames_already_processed = sample
                    else:
                        sample = torch.cat([frames_already_processed, sample], dim=1)
                    frames_already_processed = sample

                time_flag = datetime.fromtimestamp(time.time()).strftime("%Y-%m-%d-%Hh%Mm%Ss")
                save_prompt = original_prompts[0]
                if os.name == 'nt':
                    file_name = f"{time_flag}_seed{seed}_{sanitize_file_name(save_prompt[:50]).strip()}.mp4"
                else:
                    file_name = f"{time_flag}_seed{seed}_{sanitize_file_name(save_prompt[:100]).strip()}.mp4"
                video_path = os.path.join(save_path, file_name)

                if audio_guide == None:
                    cache_video( tensor=sample[None], save_file=video_path, fps=output_fps, nrow=1, normalize=True, value_range=(-1, 1))
                else:
                    save_path_tmp = video_path[:-4] + "_tmp.mp4"
                    cache_video( tensor=sample[None], save_file=save_path_tmp, fps=output_fps, nrow=1, normalize=True, value_range=(-1, 1))
                    final_command = [ "ffmpeg", "-y", "-i", save_path_tmp, "-i", audio_guide, "-c:v", "libx264", "-c:a", "aac", "-shortest", "-loglevel", "warning", "-nostats", video_path, ]
                    import subprocess
                    subprocess.run(final_command, check=True)
                    os.remove(save_path_tmp)

                end_time = time.time()

                inputs = get_function_arguments(generate_video, locals())
                inputs.pop("send_cmd")
                inputs.pop("task")
                inputs["model_filename"] = original_filename
                inputs["model_type"] = model_type
                configs = prepare_inputs_dict("metadata", inputs)
                configs["prompt"] = "\n".join(original_prompts)
                if prompt_enhancer_image_caption_model != None and prompt_enhancer !=None and len(prompt_enhancer)>0:
                    configs["enhanced_prompt"] = "\n".join(prompts)
                configs["generation_time"] = round(end_time-start_time)
                metadata_choice = server_config.get("metadata_type","metadata")
                if metadata_choice == "json":
                    with open(video_path.replace('.mp4', '.json'), 'w') as f:
                        json.dump(configs, f, indent=4)
                elif metadata_choice == "metadata":
                    from mutagen.mp4 import MP4
                    file = MP4(video_path)
                    file.tags['©cmt'] = [json.dumps(configs)]
                    file.save()

                print(f"New video saved to Path: "+video_path)
                file_list.append(video_path)
                file_settings_list.append(configs)
                
                # Play notification sound for single video
                try:
                    if server_config.get("notification_sound_enabled", 1):
                        volume = server_config.get("notification_sound_volume", 50)
                        notification_sound.notify_video_completion(
                            video_path=video_path, 
                            volume=volume
                        )
                except Exception as e:
                    print(f"Error playing notification sound for individual video: {e}")

                send_cmd("output")

        seed = random.randint(0, 999999999)
    clear_status(state)
    if temp_filename!= None and  os.path.isfile(temp_filename):
        os.remove(temp_filename)
    offload.unload_loras_from_model(trans)

def prepare_generate_video(state):    
    if state.get("validate_success",0) != 1:
        return gr.Button(visible= True), gr.Button(visible= False), gr.Column(visible= False)
    else:
        return gr.Button(visible= False), gr.Button(visible= True), gr.Column(visible= True)

def generate_preview(latents):
    import einops

    model_family = get_model_family(transformer_type)
    if model_family == "wan":
        latent_channels = 16
        latent_dimensions = 3
        latent_rgb_factors = [
                [-0.1299, -0.1692,  0.2932],
                [ 0.0671,  0.0406,  0.0442],
                [ 0.3568,  0.2548,  0.1747],
                [ 0.0372,  0.2344,  0.1420],
                [ 0.0313,  0.0189, -0.0328],
                [ 0.0296, -0.0956, -0.0665],
                [-0.3477, -0.4059, -0.2925],
                [ 0.0166,  0.1902,  0.1975],
                [-0.0412,  0.0267, -0.1364],
                [-0.1293,  0.0740,  0.1636],
                [ 0.0680,  0.3019,  0.1128],
                [ 0.0032,  0.0581,  0.0639],
                [-0.1251,  0.0927,  0.1699],
                [ 0.0060, -0.0633,  0.0005],
                [ 0.3477,  0.2275,  0.2950],
                [ 0.1984,  0.0913,  0.1861]
            ]
    
        # credits for the rgb factors to ComfyUI ?

        latent_rgb_factors_bias = [-0.1835, -0.0868, -0.3360]

        # latent_rgb_factors_bias = [0.0259, -0.0192, -0.0761]
    elif model_family == "ltxv":
        latent_channels = 128
        latent_dimensions = 3

        latent_rgb_factors = [
            [ 1.1202e-02, -6.3815e-04, -1.0021e-02],
            [ 8.6031e-02,  6.5813e-02,  9.5409e-04],
            [-1.2576e-02, -7.5734e-03, -4.0528e-03],
            [ 9.4063e-03, -2.1688e-03,  2.6093e-03],
            [ 3.7636e-03,  1.2765e-02,  9.1548e-03],
            [ 2.1024e-02, -5.2973e-03,  3.4373e-03],
            [-8.8896e-03, -1.9703e-02, -1.8761e-02],
            [-1.3160e-02, -1.0523e-02,  1.9709e-03],
            [-1.5152e-03, -6.9891e-03, -7.5810e-03],
            [-1.7247e-03,  4.6560e-04, -3.3839e-03],
            [ 1.3617e-02,  4.7077e-03, -2.0045e-03],
            [ 1.0256e-02,  7.7318e-03,  1.3948e-02],
            [-1.6108e-02, -6.2151e-03,  1.1561e-03],
            [ 7.3407e-03,  1.5628e-02,  4.4865e-04],
            [ 9.5357e-04, -2.9518e-03, -1.4760e-02],
            [ 1.9143e-02,  1.0868e-02,  1.2264e-02],
            [ 4.4575e-03,  3.6682e-05, -6.8508e-03],
            [-4.5681e-04,  3.2570e-03,  7.7929e-03],
            [ 3.3902e-02,  3.3405e-02,  3.7454e-02],
            [-2.3001e-02, -2.4877e-03, -3.1033e-03],
            [ 5.0265e-02,  3.8841e-02,  3.3539e-02],
            [-4.1018e-03, -1.1095e-03,  1.5859e-03],
            [-1.2689e-01, -1.3107e-01, -2.1005e-01],
            [ 2.6276e-02,  1.4189e-02, -3.5963e-03],
            [-4.8679e-03,  8.8486e-03,  7.8029e-03],
            [-1.6610e-03, -4.8597e-03, -5.2060e-03],
            [-2.1010e-03,  2.3610e-03,  9.3796e-03],
            [-2.2482e-02, -2.1305e-02, -1.5087e-02],
            [-1.5753e-02, -1.0646e-02, -6.5083e-03],
            [-4.6975e-03,  5.0288e-03, -6.7390e-03],
            [ 1.1951e-02,  2.0712e-02,  1.6191e-02],
            [-6.3704e-03, -8.4827e-03, -9.5483e-03],
            [ 7.2610e-03, -9.9326e-03, -2.2978e-02],
            [-9.1904e-04,  6.2882e-03,  9.5720e-03],
            [-3.7178e-02, -3.7123e-02, -5.6713e-02],
            [-1.3373e-01, -1.0720e-01, -5.3801e-02],
            [-5.3702e-03,  8.1256e-03,  8.8397e-03],
            [-1.5247e-01, -2.1437e-01, -2.1843e-01],
            [ 3.1441e-02,  7.0335e-03, -9.7541e-03],
            [ 2.1528e-03, -8.9817e-03, -2.1023e-02],
            [ 3.8461e-03, -5.8957e-03, -1.5014e-02],
            [-4.3470e-03, -1.2940e-02, -1.5972e-02],
            [-5.4781e-03, -1.0842e-02, -3.0204e-03],
            [-6.5347e-03,  3.0806e-03, -1.0163e-02],
            [-5.0414e-03, -7.1503e-03, -8.9686e-04],
            [-8.5851e-03, -2.4351e-03,  1.0674e-03],
            [-9.0016e-03, -9.6493e-03,  1.5692e-03],
            [ 5.0914e-03,  1.2099e-02,  1.9968e-02],
            [ 1.3758e-02,  1.1669e-02,  8.1958e-03],
            [-1.0518e-02, -1.1575e-02, -4.1307e-03],
            [-2.8410e-02, -3.1266e-02, -2.2149e-02],
            [ 2.9336e-03,  3.6511e-02,  1.8717e-02],
            [-1.6703e-02, -1.6696e-02, -4.4529e-03],
            [ 4.8818e-02,  4.0063e-02,  8.7410e-03],
            [-1.5066e-02, -5.7328e-04,  2.9785e-03],
            [-1.7613e-02, -8.1034e-03,  1.3086e-02],
            [-9.2633e-03,  1.0803e-02, -6.3489e-03],
            [ 3.0851e-03,  4.7750e-04,  1.2347e-02],
            [-2.2785e-02, -2.3043e-02, -2.6005e-02],
            [-2.4787e-02, -1.5389e-02, -2.2104e-02],
            [-2.3572e-02,  1.0544e-03,  1.2361e-02],
            [-7.8915e-03, -1.2271e-03, -6.0968e-03],
            [-1.1478e-02, -1.2543e-03,  6.2679e-03],
            [-5.4229e-02,  2.6644e-02,  6.3394e-03],
            [ 4.4216e-03, -7.3338e-03, -1.0464e-02],
            [-4.5013e-03,  1.6082e-03,  1.4420e-02],
            [ 1.3673e-02,  8.8877e-03,  4.1253e-03],
            [-1.0145e-02,  9.0072e-03,  1.5695e-02],
            [-5.6234e-03,  1.1847e-03,  8.1261e-03],
            [-3.7171e-03, -5.3538e-03,  1.2590e-03],
            [ 2.9476e-02,  2.1424e-02,  3.0424e-02],
            [-3.4925e-02, -2.4340e-02, -2.5316e-02],
            [-3.4127e-02, -2.2406e-02, -1.0589e-02],
            [-1.7342e-02, -1.3249e-02, -1.0719e-02],
            [-2.1478e-03, -8.6051e-03, -2.9878e-03],
            [ 1.2089e-03, -4.2391e-03, -6.8569e-03],
            [ 9.0411e-04, -6.6886e-03, -6.7547e-05],
            [ 1.6048e-02, -1.0057e-02, -2.8929e-02],
            [ 1.2290e-03,  1.0163e-02,  1.8861e-02],
            [ 1.7264e-02,  2.7257e-04,  1.3785e-02],
            [-1.3482e-02, -3.6427e-03,  6.7481e-04],
            [ 4.6782e-03, -5.2423e-03,  2.4467e-03],
            [-5.9113e-03, -6.2244e-03, -1.8162e-03],
            [ 1.5496e-02,  1.4582e-02,  1.9514e-03],
            [ 7.4958e-03,  1.5886e-03, -8.2305e-03],
            [ 1.9086e-02,  1.6360e-03, -3.9674e-03],
            [-5.7021e-03, -2.7307e-03, -4.1066e-03],
            [ 1.7450e-03,  1.4602e-02,  2.5794e-02],
            [-8.2788e-04,  2.2902e-03,  4.5161e-03],
            [ 1.1632e-02,  8.9193e-03, -7.2813e-03],
            [ 7.5721e-03,  2.6784e-03,  1.1393e-02],
            [ 5.1939e-03,  3.6903e-03,  1.4049e-02],
            [-1.8383e-02, -2.2529e-02, -2.4477e-02],
            [ 5.8842e-04, -5.7874e-03, -1.4770e-02],
            [-1.6125e-02, -8.6101e-03, -1.4533e-02],
            [ 2.0540e-02,  2.0729e-02,  6.4338e-03],
            [ 3.3587e-03, -1.1226e-02, -1.6444e-02],
            [-1.4742e-03, -1.0489e-02,  1.7097e-03],
            [ 2.8130e-02,  2.3546e-02,  3.2791e-02],
            [-1.8532e-02, -1.2842e-02, -8.7756e-03],
            [-8.0533e-03, -1.0771e-02, -1.7536e-02],
            [-3.9009e-03,  1.6150e-02,  3.3359e-02],
            [-7.4554e-03, -1.4154e-02, -6.1910e-03],
            [ 3.4734e-03, -1.1370e-02, -1.0581e-02],
            [ 1.1476e-02,  3.9281e-03,  2.8231e-03],
            [ 7.1639e-03, -1.4741e-03, -3.8066e-03],
            [ 2.2250e-03, -8.7552e-03, -9.5719e-03],
            [ 2.4146e-02,  2.1696e-02,  2.8056e-02],
            [-5.4365e-03, -2.4291e-02, -1.7802e-02],
            [ 7.4263e-03,  1.0510e-02,  1.2705e-02],
            [ 6.2669e-03,  6.2658e-03,  1.9211e-02],
            [ 1.6378e-02,  9.4933e-03,  6.6971e-03],
            [ 1.7173e-02,  2.3601e-02,  2.3296e-02],
            [-1.4568e-02, -9.8279e-03, -1.1556e-02],
            [ 1.4431e-02,  1.4430e-02,  6.6362e-03],
            [-6.8230e-03,  1.8863e-02,  1.4555e-02],
            [ 6.1156e-03,  3.4700e-03, -2.6662e-03],
            [-2.6983e-03, -5.9402e-03, -9.2276e-03],
            [ 1.0235e-02,  7.4173e-03, -7.6243e-03],
            [-1.3255e-02,  1.9322e-02, -9.2153e-04],
            [ 2.4222e-03, -4.8039e-03, -1.5759e-02],
            [ 2.6244e-02,  2.5951e-02,  2.0249e-02],
            [ 1.5711e-02,  1.8498e-02,  2.7407e-03],
            [-2.1714e-03,  4.7214e-03, -2.2443e-02],
            [-7.4747e-03,  7.4166e-03,  1.4430e-02],
            [-8.3906e-03, -7.9776e-03,  9.7927e-03],
            [ 3.8321e-02,  9.6622e-03, -1.9268e-02],
            [-1.4605e-02, -6.7032e-03,  3.9675e-03]
        ]
        latent_rgb_factors_bias = [-0.0571, -0.1657, -0.2512]    

    elif model_family == "hunyuan":
        latent_channels = 16
        latent_dimensions = 3
        scale_factor = 0.476986
        latent_rgb_factors = [
            [-0.0395, -0.0331,  0.0445],
            [ 0.0696,  0.0795,  0.0518],
            [ 0.0135, -0.0945, -0.0282],
            [ 0.0108, -0.0250, -0.0765],
            [-0.0209,  0.0032,  0.0224],
            [-0.0804, -0.0254, -0.0639],
            [-0.0991,  0.0271, -0.0669],
            [-0.0646, -0.0422, -0.0400],
            [-0.0696, -0.0595, -0.0894],
            [-0.0799, -0.0208, -0.0375],
            [ 0.1166,  0.1627,  0.0962],
            [ 0.1165,  0.0432,  0.0407],
            [-0.2315, -0.1920, -0.1355],
            [-0.0270,  0.0401, -0.0821],
            [-0.0616, -0.0997, -0.0727],
            [ 0.0249, -0.0469, -0.1703]
        ]

        latent_rgb_factors_bias = [ 0.0259, -0.0192, -0.0761]        
    else:
        raise Exception("preview not supported")
    latents = latents.unsqueeze(0) 
    nb_latents = latents.shape[2]
    latents_to_preview = 4
    latents_to_preview = min(nb_latents, latents_to_preview)
    skip_latent =  nb_latents / latents_to_preview
    latent_no = 0
    selected_latents = []
    while latent_no < nb_latents:
        selected_latents.append( latents[:, : , int(latent_no): int(latent_no)+1])
        latent_no += skip_latent 

    latents = torch.cat(selected_latents, dim = 2)
    weight = torch.tensor(latent_rgb_factors, device=latents.device, dtype=latents.dtype).transpose(0, 1)[:, :, None, None, None]
    bias = torch.tensor(latent_rgb_factors_bias, device=latents.device, dtype=latents.dtype)

    images = torch.nn.functional.conv3d(latents, weight, bias=bias, stride=1, padding=0, dilation=1, groups=1)
    images = images.add_(1.0).mul_(127.5)
    images = images.detach().cpu()
    if images.dtype == torch.bfloat16:
        images = images.to(torch.float16)
    images = images.numpy().clip(0, 255).astype(np.uint8)
    images = einops.rearrange(images, 'b c t h w -> (b h) (t w) c')
    h, w, _ = images.shape
    scale = 200 / h
    images= Image.fromarray(images)
    images = images.resize(( int(w*scale),int(h*scale)), resample=Image.Resampling.BILINEAR) 
    return images


def process_tasks(state):
    from wan.utils.thread_utils import AsyncStream, async_run

    gen = get_gen_info(state)
    queue = gen.get("queue", [])
    progress = None

    if len(queue) == 0:
        gen["status_display"] =  False
        return
    gen = get_gen_info(state)
    clear_file_list = server_config.get("clear_file_list", 0)    
    file_list = gen.get("file_list", [])
    file_settings_list = gen.get("file_settings_list", [])
    if clear_file_list > 0:
        file_list_current_size = len(file_list)
        keep_file_from = max(file_list_current_size - clear_file_list, 0)
        files_removed = keep_file_from
        choice = gen.get("selected",0)
        choice = max(choice- files_removed, 0)
        file_list = file_list[ keep_file_from: ]
        file_settings_list = file_settings_list[ keep_file_from: ]
    else:
        file_list = []
        choice = 0
    gen["selected"] = choice         
    gen["file_list"] = file_list    
    gen["file_settings_list"] = file_settings_list    

    start_time = time.time()

    global gen_in_progress
    gen_in_progress = True
    gen["in_progress"] = True
    gen["preview"] = None
    gen["status"] = "Generating Video"
    yield time.time(), time.time() 
    prompt_no = 0
    while len(queue) > 0:
        prompt_no += 1
        gen["prompt_no"] = prompt_no
        task = queue[0]
        task_id = task["id"] 
        params = task['params']

        com_stream = AsyncStream()
        send_cmd = com_stream.output_queue.push
        def generate_video_error_handler():
            try:
                generate_video(task, send_cmd,  **params)
            except Exception as e:
                tb = traceback.format_exc().split('\n')[:-1] 
                print('\n'.join(tb))
                send_cmd("error",str(e))
            finally:
                send_cmd("exit", None)


        async_run(generate_video_error_handler)

        while True:
            cmd, data = com_stream.output_queue.next()               
            if cmd == "exit":
                break
            elif cmd == "info":
                gr.Info(data)
            elif cmd == "error": 
                queue.clear()
                gen["prompts_max"] = 0
                gen["prompt"] = ""
                gen["status_display"] =  False

                raise gr.Error(data, print_exception= False, duration = 0)
            elif cmd == "status":
                gen["status"] = data
            elif cmd == "output":
                gen["preview"] = None
                yield time.time() , time.time() 
            elif cmd == "progress":
                gen["progress_args"] = data
                # progress(*data)
            elif cmd == "preview":
                torch.cuda.current_stream().synchronize()
                preview= None if data== None else generate_preview(data) 
                gen["preview"] = preview
                yield time.time() , gr.Text()
            else:
                raise Exception(f"unknown command {cmd}")

        abort = gen.get("abort", False)
        if abort:
            gen["abort"] = False
            status = "Video Generation Aborted", "Video Generation Aborted"
            yield  gr.Text(), gr.Text()
            gen["status"] = status

        queue[:] = [item for item in queue if item['id'] != task['id']]
        update_global_queue_ref(queue)

    gen["prompts_max"] = 0
    gen["prompt"] = ""
    end_time = time.time()
    if abort:
        status = f"Video generation was aborted. Total Generation Time: {end_time-start_time:.1f}s" 
    else:
        status = f"Total Generation Time: {end_time-start_time:.1f}s" 
        # Play notification sound when video generation completed successfully
        try:
            if server_config.get("notification_sound_enabled", 1):
                volume = server_config.get("notification_sound_volume", 50)
                notification_sound.notify_video_completion(volume=volume)
        except Exception as e:
            print(f"Error playing notification sound: {e}")
    gen["status"] = status
    gen["status_display"] =  False



def get_generation_status(prompt_no, prompts_max, repeat_no, repeat_max, window_no, total_windows):
    if prompts_max == 1:        
        if repeat_max <= 1:
            status = ""
        else:
            status = f"Sample {repeat_no}/{repeat_max}"
    else:
        if repeat_max <= 1:
            status = f"Prompt {prompt_no}/{prompts_max}"
        else:
            status = f"Prompt {prompt_no}/{prompts_max}, Sample {repeat_no}/{repeat_max}"
    if total_windows > 1:
        if len(status) > 0:
            status += ", "
        status += f"Sliding Window {window_no}/{total_windows}"

    return status

refresh_id = 0

def get_new_refresh_id():
    global refresh_id
    refresh_id += 1
    return refresh_id

def merge_status_context(status="", context=""):
    if len(status) == 0:
        return context
    elif len(context) == 0:
        return status
    else:
        return status + " - " + context

def clear_status(state):
    gen = get_gen_info(state)
    gen["extra_windows"] = 0
    gen["total_windows"] = 1
    gen["window_no"] = 1
    gen["extra_orders"] = 0
    gen["repeat_no"] = 0
    gen["total_generation"] = 0

def get_latest_status(state, context=""):
    gen = get_gen_info(state)
    prompt_no = gen["prompt_no"] 
    prompts_max = gen.get("prompts_max",0)
    total_generation = gen.get("total_generation", 1)
    repeat_no = gen.get("repeat_no",0)
    total_generation += gen.get("extra_orders", 0)
    total_windows = gen.get("total_windows", 0)
    total_windows += gen.get("extra_windows", 0)
    window_no = gen.get("window_no", 0)
    status = get_generation_status(prompt_no, prompts_max, repeat_no, total_generation, window_no, total_windows)
    return merge_status_context(status, context)

def update_status(state): 
    gen = get_gen_info(state)
    gen["progress_status"] = get_latest_status(state)
    gen["refresh"] = get_new_refresh_id()


def one_more_sample(state):
    gen = get_gen_info(state)
    extra_orders = gen.get("extra_orders", 0)
    extra_orders += 1
    gen["extra_orders"]  = extra_orders
    in_progress = gen.get("in_progress", False)
    if not in_progress :
        return state
    total_generation = gen.get("total_generation", 0) + extra_orders
    gen["progress_status"] = get_latest_status(state)
    gen["refresh"] = get_new_refresh_id()
    gr.Info(f"An extra sample generation is planned for a total of {total_generation} videos for this prompt")

    return state 

def one_more_window(state):
    gen = get_gen_info(state)
    extra_windows = gen.get("extra_windows", 0)
    extra_windows += 1
    gen["extra_windows"]= extra_windows
    in_progress = gen.get("in_progress", False)
    if not in_progress :
        return state
    total_windows = gen.get("total_windows", 0) + extra_windows
    gen["progress_status"] = get_latest_status(state)
    gen["refresh"] = get_new_refresh_id()
    gr.Info(f"An extra window generation is planned for a total of {total_windows} videos for this sample")

    return state 

def get_new_preset_msg(advanced = True):
    if advanced:
        return "Enter here a Name for a Lora Preset or Choose one in the List"
    else:
        return "Choose a Lora Preset in this List to Apply a Special Effect"


def validate_delete_lset(lset_name):
    if len(lset_name) == 0 or lset_name == get_new_preset_msg(True) or lset_name == get_new_preset_msg(False):
        gr.Info(f"Choose a Preset to delete")
        return  gr.Button(visible= True), gr.Checkbox(visible= True), gr.Button(visible= True), gr.Button(visible= True), gr.Button(visible= False), gr.Button(visible= False) 
    else:
        return  gr.Button(visible= False), gr.Checkbox(visible= False), gr.Button(visible= False), gr.Button(visible= False), gr.Button(visible= True), gr.Button(visible= True) 
    
def validate_save_lset(lset_name):
    if len(lset_name) == 0 or lset_name == get_new_preset_msg(True) or lset_name == get_new_preset_msg(False):
        gr.Info("Please enter a name for the preset")
        return  gr.Button(visible= True), gr.Checkbox(visible= True), gr.Button(visible= True), gr.Button(visible= True), gr.Button(visible= False), gr.Button(visible= False),gr.Checkbox(visible= False) 
    else:
        return  gr.Button(visible= False), gr.Button(visible= False), gr.Button(visible= False), gr.Button(visible= False), gr.Button(visible= True), gr.Button(visible= True),gr.Checkbox(visible= True)

def cancel_lset():
    return gr.Button(visible= True), gr.Button(visible= True), gr.Button(visible= True), gr.Button(visible= True), gr.Button(visible= False), gr.Button(visible= False), gr.Button(visible= False), gr.Checkbox(visible= False)



def save_lset(state, lset_name, loras_choices, loras_mult_choices, prompt, save_lset_prompt_cbox):    
    loras_presets = state["loras_presets"] 
    loras = state["loras"]
    if state.get("validate_success",0) == 0:
        pass
    if len(lset_name) == 0 or lset_name == get_new_preset_msg(True) or lset_name == get_new_preset_msg(False):
        gr.Info("Please enter a name for the preset")
        lset_choices =[("Please enter a name for a Lora Preset","")]
    else:
        lset_name = sanitize_file_name(lset_name)

        loras_choices_files = [ Path(loras[int(choice_no)]).parts[-1] for choice_no in loras_choices  ]
        lset  = {"loras" : loras_choices_files, "loras_mult" : loras_mult_choices}
        if save_lset_prompt_cbox!=1:
            prompts = prompt.replace("\r", "").split("\n")
            prompts = [prompt for prompt in prompts if len(prompt)> 0 and prompt.startswith("#")]
            prompt = "\n".join(prompts)

        if len(prompt) > 0:
            lset["prompt"] = prompt
        lset["full_prompt"] = save_lset_prompt_cbox ==1
        

        lset_name_filename = lset_name + ".lset" 
        full_lset_name_filename = os.path.join(get_lora_dir(state["model_type"]), lset_name_filename) 

        with open(full_lset_name_filename, "w", encoding="utf-8") as writer:
            writer.write(json.dumps(lset, indent=4))

        if lset_name in loras_presets:
            gr.Info(f"Lora Preset '{lset_name}' has been updated")
        else:
            gr.Info(f"Lora Preset '{lset_name}' has been created")
            loras_presets.append(Path(Path(lset_name_filename).parts[-1]).stem )
        lset_choices = [ ( preset, preset) for preset in loras_presets ]
        lset_choices.append( (get_new_preset_msg(), ""))
        state["loras_presets"] = loras_presets
    return gr.Dropdown(choices=lset_choices, value= lset_name), gr.Button(visible= True), gr.Button(visible= True), gr.Button(visible= True), gr.Button(visible= True), gr.Button(visible= False), gr.Button(visible= False), gr.Checkbox(visible= False)

def delete_lset(state, lset_name):
    loras_presets = state["loras_presets"]
    lset_name_filename = os.path.join( get_lora_dir(state["model_type"]),  sanitize_file_name(lset_name) + ".lset" )
    if len(lset_name) > 0 and lset_name != get_new_preset_msg(True) and  lset_name != get_new_preset_msg(False):
        if not os.path.isfile(lset_name_filename):
            raise gr.Error(f"Preset '{lset_name}' not found ")
        os.remove(lset_name_filename)
        pos = loras_presets.index(lset_name) 
        gr.Info(f"Lora Preset '{lset_name}' has been deleted")
        loras_presets.remove(lset_name)
    else:
        pos = len(loras_presets) 
        gr.Info(f"Choose a Preset to delete")

    state["loras_presets"] = loras_presets

    lset_choices = [ (preset, preset) for preset in loras_presets]
    lset_choices.append((get_new_preset_msg(), ""))
    return  gr.Dropdown(choices=lset_choices, value= lset_choices[pos][1]), gr.Button(visible= True), gr.Button(visible= True), gr.Button(visible= True), gr.Button(visible= True), gr.Button(visible= False), gr.Checkbox(visible= False)

def refresh_lora_list(state, lset_name, loras_choices):
    loras_names = state["loras_names"]
    prev_lora_names_selected = [ loras_names[int(i)] for i in loras_choices]
    model_type= state["model_type"]
    loras, loras_names, loras_presets, _, _, _, _  = setup_loras(model_type, None,  get_lora_dir(model_type), lora_preselected_preset, None)
    state["loras"] = loras
    state["loras_names"] = loras_names
    state["loras_presets"] = loras_presets

    gc.collect()
    new_loras_choices = [ (loras_name, str(i)) for i,loras_name in enumerate(loras_names)]
    new_loras_dict = { loras_name: str(i) for i,loras_name in enumerate(loras_names) }
    lora_names_selected = []
    for lora in prev_lora_names_selected:
        lora_id = new_loras_dict.get(lora, None)
        if lora_id!= None:
            lora_names_selected.append(lora_id)

    lset_choices = [ (preset, preset) for preset in loras_presets]
    lset_choices.append((get_new_preset_msg( state["advanced"]), "")) 
    if lset_name in loras_presets:
        pos = loras_presets.index(lset_name) 
    else:
        pos = len(loras_presets)
        lset_name =""
    
    if wan_model != None:
        errors = getattr(get_transformer_model(wan_model), "_loras_errors", "")
        if errors !=None and len(errors) > 0:
            error_files = [path for path, _ in errors]
            gr.Info("Error while refreshing Lora List, invalid Lora files: " + ", ".join(error_files))
        else:
            gr.Info("Lora List has been refreshed")


    return gr.Dropdown(choices=lset_choices, value= lset_choices[pos][1]), gr.Dropdown(choices=new_loras_choices, value= lora_names_selected) 

def apply_lset(state, wizard_prompt_activated, lset_name, loras_choices, loras_mult_choices, prompt):

    state["apply_success"] = 0

    if len(lset_name) == 0 or lset_name== get_new_preset_msg(True) or lset_name== get_new_preset_msg(False):
        gr.Info("Please choose a preset in the list or create one")
    else:
        loras = state["loras"]
        loras_choices, loras_mult_choices, preset_prompt, full_prompt, error = extract_preset(state["model_type"],  lset_name, loras)
        if len(error) > 0:
            gr.Info(error)
        else:
            if full_prompt:
                prompt = preset_prompt
            elif len(preset_prompt) > 0:
                prompts = prompt.replace("\r", "").split("\n")
                prompts = [prompt for prompt in prompts if len(prompt)>0 and not prompt.startswith("#")]
                prompt = "\n".join(prompts) 
                prompt = preset_prompt + '\n' + prompt
            gr.Info(f"Lora Preset '{lset_name}' has been applied")
            state["apply_success"] = 1
            wizard_prompt_activated = "on"

    return wizard_prompt_activated, loras_choices, loras_mult_choices, prompt


def extract_prompt_from_wizard(state, variables_names, prompt, wizard_prompt, allow_null_values, *args):

    prompts = wizard_prompt.replace("\r" ,"").split("\n")

    new_prompts = [] 
    macro_already_written = False
    for prompt in prompts:
        if not macro_already_written and not prompt.startswith("#") and "{"  in prompt and "}"  in prompt:
            variables =  variables_names.split("\n")   
            values = args[:len(variables)]
            macro = "! "
            for i, (variable, value) in enumerate(zip(variables, values)):
                if len(value) == 0 and not allow_null_values:
                    return prompt, "You need to provide a value for '" + variable + "'" 
                sub_values= [ "\"" + sub_value + "\"" for sub_value in value.split("\n") ]
                value = ",".join(sub_values)
                if i>0:
                    macro += " : "    
                macro += "{" + variable + "}"+ f"={value}"
            if len(variables) > 0:
                macro_already_written = True
                new_prompts.append(macro)
            new_prompts.append(prompt)
        else:
            new_prompts.append(prompt)

    prompt = "\n".join(new_prompts)
    return prompt, ""

def validate_wizard_prompt(state, wizard_prompt_activated, wizard_variables_names, prompt, wizard_prompt, *args):
    state["validate_success"] = 0

    if wizard_prompt_activated != "on":
        state["validate_success"] = 1
        return prompt

    prompt, errors = extract_prompt_from_wizard(state, wizard_variables_names, prompt, wizard_prompt, False, *args)
    if len(errors) > 0:
        gr.Info(errors)
        return prompt

    state["validate_success"] = 1

    return prompt

def fill_prompt_from_wizard(state, wizard_prompt_activated, wizard_variables_names, prompt, wizard_prompt, *args):

    if wizard_prompt_activated == "on":
        prompt, errors = extract_prompt_from_wizard(state, wizard_variables_names, prompt,  wizard_prompt, True, *args)
        if len(errors) > 0:
            gr.Info(errors)

        wizard_prompt_activated = "off"

    return wizard_prompt_activated, "", gr.Textbox(visible= True, value =prompt) , gr.Textbox(visible= False), gr.Column(visible = True), *[gr.Column(visible = False)] * 2,  *[gr.Textbox(visible= False)] * PROMPT_VARS_MAX

def extract_wizard_prompt(prompt):
    variables = []
    values = {}
    prompts = prompt.replace("\r" ,"").split("\n")
    if sum(prompt.startswith("!") for prompt in prompts) > 1:
        return "", variables, values, "Prompt is too complex for basic Prompt editor, switching to Advanced Prompt"

    new_prompts = [] 
    errors = ""
    for prompt in prompts:
        if prompt.startswith("!"):
            variables, errors = prompt_parser.extract_variable_names(prompt)
            if len(errors) > 0:
                return "", variables, values, "Error parsing Prompt templace: " + errors
            if len(variables) > PROMPT_VARS_MAX:
                return "", variables, values, "Prompt is too complex for basic Prompt editor, switching to Advanced Prompt"
            values, errors = prompt_parser.extract_variable_values(prompt)
            if len(errors) > 0:
                return "", variables, values, "Error parsing Prompt templace: " + errors
        else:
            variables_extra, errors = prompt_parser.extract_variable_names(prompt)
            if len(errors) > 0:
                return "", variables, values, "Error parsing Prompt templace: " + errors
            variables += variables_extra
            variables = [var for pos, var in enumerate(variables) if var not in variables[:pos]]
            if len(variables) > PROMPT_VARS_MAX:
                return "", variables, values, "Prompt is too complex for basic Prompt editor, switching to Advanced Prompt"

            new_prompts.append(prompt)
    wizard_prompt = "\n".join(new_prompts)
    return  wizard_prompt, variables, values, errors

def fill_wizard_prompt(state, wizard_prompt_activated, prompt, wizard_prompt):
    def get_hidden_textboxes(num = PROMPT_VARS_MAX ):
        return [gr.Textbox(value="", visible=False)] * num

    hidden_column =  gr.Column(visible = False)
    visible_column =  gr.Column(visible = True)

    wizard_prompt_activated  = "off"  
    if state["advanced"] or state.get("apply_success") != 1:
        return wizard_prompt_activated, gr.Text(), prompt, wizard_prompt, gr.Column(), gr.Column(), hidden_column,  *get_hidden_textboxes() 
    prompt_parts= []

    wizard_prompt, variables, values, errors =  extract_wizard_prompt(prompt)
    if len(errors) > 0:
        gr.Info( errors )
        return wizard_prompt_activated, "", gr.Textbox(prompt, visible=True), gr.Textbox(wizard_prompt, visible=False), visible_column, *[hidden_column] * 2, *get_hidden_textboxes()

    for variable in variables:
        value = values.get(variable, "")
        prompt_parts.append(gr.Textbox( placeholder=variable, info= variable, visible= True, value= "\n".join(value) ))
    any_macro = len(variables) > 0

    prompt_parts += get_hidden_textboxes(PROMPT_VARS_MAX-len(prompt_parts))

    variables_names= "\n".join(variables)
    wizard_prompt_activated  = "on"

    return wizard_prompt_activated, variables_names,  gr.Textbox(prompt, visible = False),  gr.Textbox(wizard_prompt, visible = True),   hidden_column, visible_column, visible_column if any_macro else hidden_column, *prompt_parts

def switch_prompt_type(state, wizard_prompt_activated_var, wizard_variables_names, prompt, wizard_prompt, *prompt_vars):
    if state["advanced"]:
        return fill_prompt_from_wizard(state, wizard_prompt_activated_var, wizard_variables_names, prompt, wizard_prompt, *prompt_vars)
    else:
        state["apply_success"] = 1
        return fill_wizard_prompt(state, wizard_prompt_activated_var, prompt, wizard_prompt)

visible= False
def switch_advanced(state, new_advanced, lset_name):
    state["advanced"] = new_advanced
    loras_presets = state["loras_presets"]
    lset_choices = [ (preset, preset) for preset in loras_presets]
    lset_choices.append((get_new_preset_msg(new_advanced), ""))
    if lset_name== get_new_preset_msg(True) or lset_name== get_new_preset_msg(False) or lset_name=="":
        lset_name =  get_new_preset_msg(new_advanced)

    if only_allow_edit_in_advanced:
        return  gr.Row(visible=new_advanced), gr.Row(visible=new_advanced), gr.Button(visible=new_advanced), gr.Row(visible= not new_advanced), gr.Dropdown(choices=lset_choices, value= lset_name)
    else:
        return  gr.Row(visible=new_advanced), gr.Row(visible=True), gr.Button(visible=True), gr.Row(visible= False), gr.Dropdown(choices=lset_choices, value= lset_name)


def prepare_inputs_dict(target, inputs ):
    
    state = inputs.pop("state")
    loras = state["loras"]
    if "loras_choices" in inputs:
        loras_choices = inputs.pop("loras_choices")
        inputs.pop("model_filename", None)
        activated_loras = [Path( loras[int(no)]).parts[-1]  for no in loras_choices ]
        inputs["activated_loras"] = activated_loras

    if target == "state":
        return inputs
    unsaved_params = ["image_start", "image_end", "image_refs", "video_guide", "video_source", "video_mask", "audio_guide"]
    for k in unsaved_params:
        inputs.pop(k)

    model_filename = state["model_filename"]
    model_type = state["model_type"]
    inputs["type"] = f"WanGP v{WanGP_version} by DeepBeepMeep - " +  get_model_name(model_type)
    inputs["settings_version"] = settings_version

    if target == "settings":
        return inputs
    model_filename = get_model_filename(get_base_model_type(model_type))  

    if not (test_class_i2v(model_type) or "diffusion_forcing" in model_filename or "ltxv" in model_filename or "recammaster" in model_filename or "Vace" in model_filename):
        inputs.pop("image_prompt_type")

    if not server_config.get("enhancer_enabled", 0) == 1:
        inputs.pop("prompt_enhancer")

    if not "recam" in model_filename and not "diffusion_forcing" in model_filename:
        inputs.pop("model_mode")

    if not "Vace" in model_filename and not "phantom" in model_filename and not "hunyuan_video_custom" in model_filename:
        unsaved_params = ["keep_frames_video_guide", "video_prompt_type",  "remove_background_images_ref", "mask_expand"]
        for k in unsaved_params:
            inputs.pop(k)

    if not "Vace" in model_filename:
        inputs.pop("frames_positions")

    if not ("diffusion_forcing" in model_filename or "ltxv" in model_filename):
        unsaved_params = ["keep_frames_video_source"]
        for k in unsaved_params:
            inputs.pop(k)


    if not "Vace" in model_filename and not "diffusion_forcing" in model_filename and not "ltxv" in model_filename and not "hunyuan_custom_edit" in model_filename:
        unsaved_params = [ "sliding_window_size", "sliding_window_overlap", "sliding_window_overlap_noise", "sliding_window_discard_last_frames"]
        for k in unsaved_params:
            inputs.pop(k)

    if not "fantasy" in model_filename:
        inputs.pop("audio_guidance_scale")

    if not "hunyuan" in model_filename:
        inputs.pop("embedded_guidance_scale")

    if target == "metadata":
        inputs = {k: v for k,v in inputs.items() if v != None  }

    return inputs

def get_function_arguments(func, locals):
    args_names = list(inspect.signature(func).parameters)
    kwargs = typing.OrderedDict()
    for k in args_names:
        kwargs[k] = locals[k]
    return kwargs

def export_settings(state):
    model_filename = state["model_filename"]
    model_type = state["model_type"]
    settings = state[model_type]
    settings["state"] = state
    settings = prepare_inputs_dict("metadata", settings)
    settings["model_filename"] = model_filename 
    settings["model_type"] = model_type 
    text = json.dumps(settings, indent=4)
    text_base64 = base64.b64encode(text.encode('utf8')).decode('utf-8')
    return text_base64, sanitize_file_name(model_type + "_" + datetime.fromtimestamp(time.time()).strftime("%Y-%m-%d-%Hh%Mm%Ss") + ".json")

def use_video_settings(state, files):
    gen = get_gen_info(state)
    choice = gen.get("selected",-1)
    file_list = gen.get("file_list", None)
    if file_list !=None and choice >=0 and len(file_list)>0:
        file_settings_list = gen["file_settings_list"]
        configs = file_settings_list[choice]
        model_type = configs["model_type"] 
        defaults = state.get(model_type, None) 
        defaults = get_default_settings(model_type) if defaults == None else defaults
        defaults.update(configs)
        current_model_type = state["model_type"]
        prompt = configs.get("prompt", "")
        state[model_type] = defaults
        gr.Info(f"Settings Loaded from Video with prompt '{prompt[:100]}'")
        if model_type == current_model_type:
            return gr.update(), str(time.time())
        else:
            return generate_dropdown_model_list(model_type), gr.update()
    else:
        gr.Info(f"No Video is Selected")

    return gr.update(), gr.update()

def load_settings_from_file(state, file_path):
    gen = get_gen_info(state)
    if file_path==None:
        return gr.update(), gr.update(), None

    configs = None
    tags = None
    if file_path.endswith(".json"):
        try:
            with open(file_path, 'r', encoding='utf-8') as f:
                configs = json.load(f)
        except:
            pass
    else:
        from mutagen.mp4 import MP4
        try:
            file = MP4(file_path)
            tags = file.tags['©cmt'][0] 
        except:
            pass
        if tags != None:    
            configs = json.loads(tags)
    if configs == None:
        gr.Info("File not supported")
        return gr.update(), gr.update(), None

    prompt = configs.get("prompt", "")
    current_model_filename = state["model_filename"]
    current_model_type = state["model_type"]
    model_type = configs.get("model_type", None)
    if model_type == None:
        model_filename = configs.get("model_filename", current_model_filename)
        model_type = get_model_type(model_filename)
        if model_type == None:
            model_type = current_model_type
    elif not model_type in model_types:
        model_type = current_model_type
    defaults = state.get(model_type, None) 
    if defaults != None:
        fix_settings(model_type, defaults)
    defaults = get_default_settings(model_type) if defaults == None else defaults
    defaults.update(configs)
    state[model_type]= defaults
    if tags != None:    
        gr.Info(f"Settings Loaded from Video generated with prompt '{prompt[:100]}'")
    else:
        gr.Info(f"Settings Loaded from Settings file with prompt '{prompt[:100]}'")
    if model_type == current_model_type:
        return gr.update(), str(time.time()), None
    else:
        return generate_dropdown_model_list(model_type), gr.update(), None

def save_inputs(
            target,
            lset_name,
            prompt,
            negative_prompt,
            resolution,
            video_length,
            seed,
            num_inference_steps,
            guidance_scale,
            audio_guidance_scale,
            flow_shift,
            embedded_guidance_scale,
            repeat_generation,
            multi_prompts_gen_type,
            multi_images_gen_type,
            tea_cache_setting,
            tea_cache_start_step_perc,
            loras_choices,
            loras_multipliers,
            image_prompt_type,
            image_start,
            image_end,
            model_mode,
            video_source,
            keep_frames_video_source,
            video_guide_outpainting,
            video_prompt_type,
            image_refs,
            frames_positions,
            video_guide,
            keep_frames_video_guide,
            video_mask,
            control_net_weight,
            control_net_weight2,
            mask_expand,
            audio_guide,
            sliding_window_size,
            sliding_window_overlap,
            sliding_window_overlap_noise,
            sliding_window_discard_last_frames,            
            remove_background_images_ref,
            temporal_upsampling,
            spatial_upsampling,
            RIFLEx_setting,
            slg_switch, 
            slg_layers,
            slg_start_perc,
            slg_end_perc,
            cfg_star_switch,
            cfg_zero_step,
            prompt_enhancer,
            state,
):

  
    # if state.get("validate_success",0) != 1:
    #     return
    model_filename = state["model_filename"]
    model_type = state["model_type"]
    inputs = get_function_arguments(save_inputs, locals())
    inputs.pop("target")
    cleaned_inputs = prepare_inputs_dict(target, inputs)
    if target == "settings":
        defaults_filename = get_settings_file_name(model_type)

        with open(defaults_filename, "w", encoding="utf-8") as f:
            json.dump(cleaned_inputs, f, indent=4)

        gr.Info("New Default Settings saved")
    elif target == "state":
        state[model_type] = cleaned_inputs

def download_loras():
    from huggingface_hub import  snapshot_download    
    yield gr.Row(visible=True), "<B><FONT SIZE=3>Please wait while the Loras are being downloaded</B></FONT>", *[gr.Column(visible=False)] * 2
    lora_dir = get_lora_dir("i2v")
    log_path = os.path.join(lora_dir, "log.txt")
    if not os.path.isfile(log_path):
        tmp_path = os.path.join(lora_dir, "tmp_lora_dowload")
        import glob
        snapshot_download(repo_id="DeepBeepMeep/Wan2.1",  allow_patterns="loras_i2v/*", local_dir= tmp_path)
        for f in glob.glob(os.path.join(tmp_path, "loras_i2v", "*.*")):
            target_file = os.path.join(lora_dir,  Path(f).parts[-1] )
            if os.path.isfile(target_file):
                os.remove(f)
            else:
                shutil.move(f, lora_dir) 
    try:
        os.remove(tmp_path)
    except:
        pass
    yield gr.Row(visible=True), "<B><FONT SIZE=3>Loras have been completely downloaded</B></FONT>", *[gr.Column(visible=True)] * 2

    from datetime import datetime
    dt = datetime.today().strftime('%Y-%m-%d')
    with open( log_path, "w", encoding="utf-8") as writer:
        writer.write(f"Loras downloaded on the {dt} at {time.time()} on the {time.time()}")
    return

def refresh_image_prompt_type(state, image_prompt_type):
    any_video_source = len(filter_letters(image_prompt_type, "VLG"))>0
    return gr.update(visible = "S" in image_prompt_type ), gr.update(visible = "E" in image_prompt_type ), gr.update(visible = "V" in image_prompt_type) , gr.update(visible = any_video_source) 

def handle_celll_selection(state, evt: gr.SelectData):
    gen = get_gen_info(state)
    queue = gen.get("queue", [])

    if evt.index is None:
        return gr.update(), gr.update(), gr.update(visible=False)
    row_index, col_index = evt.index
    cell_value = None
    if col_index in [6, 7, 8]:
        if col_index == 6: cell_value = "↑"
        elif col_index == 7: cell_value = "↓"
        elif col_index == 8: cell_value = "✖"
    if col_index == 6:
        new_df_data = move_up(queue, [row_index])
        return new_df_data, gr.update(), gr.update(visible=False)
    elif col_index == 7:
        new_df_data = move_down(queue, [row_index])
        return new_df_data, gr.update(), gr.update(visible=False)
    elif col_index == 8:
        new_df_data = remove_task(queue, [row_index])
        gen["prompts_max"] = gen.get("prompts_max",0) - 1
        update_status(state)
        return new_df_data, gr.update(), gr.update(visible=False)
    start_img_col_idx = 4
    end_img_col_idx = 5
    image_data_to_show = None
    if col_index == start_img_col_idx:
        with lock:
            row_index += 1
            if row_index < len(queue):
                image_data_to_show = queue[row_index].get('start_image_data_base64')
                names = queue[row_index].get('start_image_labels')
    elif col_index == end_img_col_idx:
        with lock:
            row_index += 1
            if row_index < len(queue):
                image_data_to_show = queue[row_index].get('end_image_data_base64')
                names = queue[row_index].get('end_image_labels')

    if image_data_to_show:
        value = get_modal_image( image_data_to_show[0], names[0])
        return gr.update(), gr.update(value=value), gr.update(visible=True)
    else:
        return gr.update(), gr.update(), gr.update(visible=False)


def change_model(state, model_choice):
    if model_choice == None:
        return
    model_filename = get_model_filename(model_choice, transformer_quantization, transformer_dtype_policy)
    state["model_filename"] = model_filename
    state["model_type"] = model_choice
    header = generate_header(model_choice, compile=compile, attention_mode=attention_mode)
    return header

def fill_inputs(state):
    prefix = state["model_type"]
    ui_defaults = state.get(prefix, None)
    if ui_defaults == None:
        ui_defaults = get_default_settings(prefix)
 
    return generate_video_tab(update_form = True, state_dict = state, ui_defaults = ui_defaults)

def preload_model_when_switching(state):
    global reload_needed, wan_model, offloadobj
    if "S" in preload_model_policy:
        model_type = state["model_type"] 
        if  model_type !=  transformer_type:
            wan_model = None
            if offloadobj is not None:
                offloadobj.release()
                offloadobj = None
            gc.collect()
            model_filename = get_model_name(model_type)
            yield f"Loading model {model_filename}..."
            wan_model, offloadobj, _ = load_models(model_type)
            yield f"Model loaded"
            reload_needed=  False 
        return   
    return gr.Text()

def unload_model_if_needed(state):
    global reload_needed, wan_model, offloadobj
    if "U" in preload_model_policy:
        if wan_model != None:
            wan_model = None
            if offloadobj is not None:
                offloadobj.release()
                offloadobj = None
            gc.collect()
            reload_needed=  True

def filter_letters(source_str, letters):
    ret = ""
    for letter in letters:
        if letter in source_str:
            ret += letter
    return ret    

def add_to_sequence(source_str, letters):
    ret = source_str
    for letter in letters:
        if not letter in source_str:
            ret += letter
    return ret    

def del_in_sequence(source_str, letters):
    ret = source_str
    for letter in letters:
        if letter in source_str:
            ret = ret.replace(letter, "")
    return ret    


def refresh_video_prompt_type_image_refs(state, video_prompt_type, video_prompt_type_image_refs):
    video_prompt_type = del_in_sequence(video_prompt_type, "FI")
    video_prompt_type = add_to_sequence(video_prompt_type, video_prompt_type_image_refs)
    visible = "I" in video_prompt_type
    vace = get_base_model_type(state["model_type"]) in ("vace_1.3B","vace_14B") 
    return video_prompt_type, gr.update(visible = visible),gr.update(visible = visible), gr.update(visible = visible and "F" in video_prompt_type_image_refs), gr.update(visible= ("F" in video_prompt_type_image_refs or "V" in video_prompt_type) and vace )

def refresh_video_prompt_type_video_mask(video_prompt_type, video_prompt_type_video_mask):
    video_prompt_type = del_in_sequence(video_prompt_type, "XYZWNA")
    video_prompt_type = add_to_sequence(video_prompt_type, video_prompt_type_video_mask)
    visible= "A" in video_prompt_type     
    return video_prompt_type, gr.update(visible= visible), gr.update(visible= visible )

def refresh_video_prompt_type_video_guide(state, video_prompt_type, video_prompt_type_video_guide):
    video_prompt_type = del_in_sequence(video_prompt_type, "PDSFCMUV")
    video_prompt_type = add_to_sequence(video_prompt_type, video_prompt_type_video_guide)
    visible = "V" in video_prompt_type
    mask_visible = visible and "A" in video_prompt_type and not "U" in video_prompt_type
    vace = get_base_model_type(state["model_type"]) in ("vace_1.3B","vace_14B") 
    return video_prompt_type, gr.update(visible = visible), gr.update(visible = visible),gr.update(visible= (visible or "F" in video_prompt_type) and vace), gr.update(visible= visible and not "U" in video_prompt_type), gr.update(visible= mask_visible), gr.update(visible= mask_visible)

def refresh_video_prompt_video_guide_trigger(state, video_prompt_type, video_prompt_type_video_guide):
    video_prompt_type_video_guide = video_prompt_type_video_guide.split("#")[0]
    return refresh_video_prompt_type_video_guide(state, video_prompt_type, video_prompt_type_video_guide)

def refresh_preview(state):
    gen = get_gen_info(state)
    preview = gen.get("preview", None)
    return preview

def init_process_queue_if_any(state):                
    gen = get_gen_info(state)
    if bool(gen.get("queue",[])):
        state["validate_success"] = 1
        return gr.Button(visible=False), gr.Button(visible=True), gr.Column(visible=True)                   
    else:
        return gr.Button(visible=True), gr.Button(visible=False), gr.Column(visible=False)

def get_modal_image(image_base64, label):
    return "<DIV ALIGN=CENTER><IMG SRC=\"" + image_base64 + "\"><div style='position: absolute; top: 0; left: 0; background: rgba(0,0,0,0.7); color: white; padding: 5px; font-size: 12px;'>" + label + "</div></DIV>"

def get_prompt_labels(multi_prompts_gen_type):
    new_line_text = "each new line of prompt will be used for a window" if multi_prompts_gen_type != 0 else "each new line of prompt will generate a new video"    
    return "Prompts (" + new_line_text + ", # lines = comments, ! lines = macros)", "Prompts (" + new_line_text + ", # lines = comments)"

def refresh_prompt_labels(multi_prompts_gen_type):
    prompt_label, wizard_prompt_label =  get_prompt_labels(multi_prompts_gen_type)
    return gr.update(label=prompt_label), gr.update(label = wizard_prompt_label)

def show_preview_column_modal(state, column_no):
    column_no = int(column_no)
    if column_no == -1:
        return gr.update(), gr.update(), gr.update()
    gen = get_gen_info(state)
    queue = gen.get("queue", [])
    task = queue[0]
    list_uri = []
    names = []
    start_img_uri = task.get('start_image_data_base64')
    if start_img_uri != None:
        list_uri += start_img_uri
        names += task.get('start_image_labels')
    end_img_uri = task.get('end_image_data_base64')
    if end_img_uri != None:
        list_uri += end_img_uri
        names += task.get('end_image_labels')

    value = get_modal_image( list_uri[column_no],names[column_no]  )

    return -1, gr.update(value=value), gr.update(visible=True)

def update_video_guide_outpainting(video_guide_outpainting_value, value, pos):
    if len(video_guide_outpainting_value) <= 1:
        video_guide_outpainting_list = ["0"] * 4
    else:
        video_guide_outpainting_list = video_guide_outpainting_value.split(" ")
    video_guide_outpainting_list[pos] = str(value)
    if all(v=="0" for v in video_guide_outpainting_list):
        return ""
    return " ".join(video_guide_outpainting_list)

def refresh_video_guide_outpainting_row(video_guide_outpainting_checkbox, video_guide_outpainting):
    video_guide_outpainting = video_guide_outpainting[1:] if video_guide_outpainting_checkbox else "#" + video_guide_outpainting 
        
    return gr.update(visible=video_guide_outpainting_checkbox), video_guide_outpainting


def generate_video_tab(update_form = False, state_dict = None, ui_defaults = None, model_choice = None, header = None, main = None):
    global inputs_names #, advanced

    if update_form:
        model_filename = state_dict["model_filename"]
        model_type = state_dict["model_type"]
        advanced_ui = state_dict["advanced"]  
    else:
        model_type = transformer_type
        model_filename = get_model_filename(model_type, transformer_quantization, transformer_dtype_policy)
        advanced_ui = advanced
        ui_defaults=  get_default_settings(model_type)
        state_dict = {}
        state_dict["model_filename"] = model_filename
        state_dict["model_type"] = model_type
        state_dict["advanced"] = advanced_ui
        gen = dict()
        gen["queue"] = []
        state_dict["gen"] = gen

    model_filename = get_model_filename( get_base_model_type(model_type) )
    preset_to_load = lora_preselected_preset if lora_preset_model == model_type else "" 

    loras, loras_names, loras_presets, default_loras_choices, default_loras_multis_str, default_lora_preset_prompt, default_lora_preset = setup_loras(model_type,  None,  get_lora_dir(model_type), preset_to_load, None)

    state_dict["loras"] = loras
    state_dict["loras_presets"] = loras_presets
    state_dict["loras_names"] = loras_names

    launch_prompt = ""
    launch_preset = ""
    launch_loras = []
    launch_multis_str = ""

    if update_form:
        pass
    if len(default_lora_preset) > 0 and lora_preset_model == model_type:
        launch_preset = default_lora_preset
        launch_prompt = default_lora_preset_prompt 
        launch_loras = default_loras_choices
        launch_multis_str = default_loras_multis_str

    if len(launch_preset) == 0:
        launch_preset = ui_defaults.get("lset_name","")
    if len(launch_prompt) == 0:
        launch_prompt = ui_defaults.get("prompt","")
    if len(launch_loras) == 0:
        launch_multis_str = ui_defaults.get("loras_multipliers","")
        activated_loras = ui_defaults.get("activated_loras",[])
        if len(activated_loras) > 0:
            lora_filenames = [os.path.basename(lora_path) for lora_path in loras]
            activated_indices = []
            for lora_file in ui_defaults["activated_loras"]:
                try:
                    idx = lora_filenames.index(lora_file)
                    activated_indices.append(str(idx))
                except ValueError: 
                    print(f"Warning: Lora file {lora_file} from config not found in loras directory")
            launch_loras = activated_indices

    with gr.Row():
        with gr.Column():
            with gr.Column(visible=False, elem_id="image-modal-container") as modal_container: 
                with gr.Row(elem_id="image-modal-close-button-row"): #
                    close_modal_button = gr.Button("❌", size="sm", scale=1)
                # modal_image_display = gr.Image(label="Full Resolution Image", interactive=False, show_label=False)
                modal_image_display = gr.HTML(label="Full Resolution Image")
                preview_column_no = gr.Text(visible=False, value=-1, elem_id="preview_column_no")
            with gr.Row(visible= True): #len(loras)>0) as presets_column:
                lset_choices = [ (preset, preset) for preset in loras_presets ] + [(get_new_preset_msg(advanced_ui), "")]
                with gr.Column(scale=6):
                    lset_name = gr.Dropdown(show_label=False, allow_custom_value= True, scale=5, filterable=True, choices= lset_choices, value=launch_preset)
                with gr.Column(scale=1):
                    with gr.Row(height=17):
                        apply_lset_btn = gr.Button("Apply Lora Preset", size="sm", min_width= 1)
                        refresh_lora_btn = gr.Button("Refresh", size="sm", min_width= 1, visible=advanced_ui or not only_allow_edit_in_advanced)
                        save_lset_prompt_drop= gr.Dropdown(
                            choices=[
                                ("Save Prompt Comments Only", 0),
                                ("Save Full Prompt", 1)
                            ],  show_label= False, container=False, value =1, visible= False
                        ) 
                    with gr.Row(height=17, visible=False) as refresh2_row:
                        refresh_lora_btn2 = gr.Button("Refresh", size="sm", min_width= 1)

                    with gr.Row(height=17, visible=advanced_ui or not only_allow_edit_in_advanced) as preset_buttons_rows:
                        confirm_save_lset_btn = gr.Button("Go Ahead Save it !", size="sm", min_width= 1, visible=False) 
                        confirm_delete_lset_btn = gr.Button("Go Ahead Delete it !", size="sm", min_width= 1, visible=False) 
                        save_lset_btn = gr.Button("Save", size="sm", min_width= 1)
                        delete_lset_btn = gr.Button("Delete", size="sm", min_width= 1)
                        cancel_lset_btn = gr.Button("Don't do it !", size="sm", min_width= 1 , visible=False)  

            if not update_form:
                state = gr.State(state_dict)     
            trigger_refresh_input_type = gr.Text(interactive= False, visible= False)
            diffusion_forcing = "diffusion_forcing" in model_filename 
            ltxv = "ltxv" in model_filename 
            ltxv_distilled = "ltxv" in model_filename and "distilled" in model_filename 
            recammaster = "recam" in model_filename
            vace = "Vace" in model_filename
            phantom = "phantom" in model_filename
            fantasy = "fantasy" in model_filename
            hunyuan_t2v = "hunyuan_video_720" in model_filename
            hunyuan_i2v = "hunyuan_video_i2v" in model_filename
            hunyuan_video_custom = "hunyuan_video_custom" in model_filename
            hunyuan_video_custom_audio = hunyuan_video_custom  and "audio" in model_filename
            hunyuan_video_custom_edit = hunyuan_video_custom  and "edit" in model_filename
            hunyuan_video_avatar = "hunyuan_video_avatar" in model_filename
            sliding_window_enabled = test_any_sliding_window(model_type)
            multi_prompts_gen_type_value = ui_defaults.get("multi_prompts_gen_type_value",0)
            prompt_label, wizard_prompt_label = get_prompt_labels(multi_prompts_gen_type_value)            

            with gr.Column(visible= test_class_i2v(model_type) or diffusion_forcing or ltxv or recammaster or vace) as image_prompt_column: 
                if vace:
                    image_prompt_type_value= ui_defaults.get("image_prompt_type","")
                    image_prompt_type_value = "" if image_prompt_type_value == "S" else image_prompt_type_value
                    image_prompt_type = gr.Radio( [("New Video", ""),("Continue Video File", "V"),("Continue Last Video", "L"),("Continue Selected Video", "G")], value =image_prompt_type_value, label="Source Video", show_label= False, visible= True , scale= 3)

                    image_start = gr.Gallery(visible = False)
                    image_end  = gr.Gallery(visible = False)
                    video_source = gr.Video(label= "Video Source", visible = "V" in image_prompt_type_value, value= ui_defaults.get("video_source", None))
                    model_mode = gr.Dropdown(visible = False)
                    keep_frames_video_source = gr.Text(value=ui_defaults.get("keep_frames_video_source","") , visible= len(filter_letters(image_prompt_type_value, "VLG"))>0 , scale = 2, label= "Truncate Video beyond this number of resampled Frames (empty=Keep All, negative truncates from End)" ) 

                elif diffusion_forcing or ltxv:
                    image_prompt_type_value= ui_defaults.get("image_prompt_type","S")
                    # image_prompt_type = gr.Radio( [("Start Video with Image", "S"),("Start and End Video with Images", "SE"), ("Continue Video", "V"),("Text Prompt Only", "T")], value =image_prompt_type_value, label="Location", show_label= False, visible= True, scale= 3)
                    image_prompt_type = gr.Radio( [("Start Video with Image", "S"),("Continue Video", "V"),("Text Prompt Only", "T")], value =image_prompt_type_value, label="Location", show_label= False, visible= True , scale= 3)

                    # image_start = gr.Image(label= "Image as a starting point for a new video", type ="pil",value= ui_defaults.get("image_start", None), visible= "S" in image_prompt_type_value )
                    image_start = gr.Gallery(
                            label="Images as starting points for new videos", type ="pil", #file_types= "image", 
                            columns=[3], rows=[1], object_fit="contain", height="auto", selected_index=0, interactive= True, value= ui_defaults.get("image_start", None), visible= "S" in image_prompt_type_value) 
                    image_end  = gr.Gallery(
                            label="Images as ending points for new videos", type ="pil", #file_types= "image", 
                            columns=[3], rows=[1], object_fit="contain", height="auto", selected_index=0, interactive= True, visible="E" in image_prompt_type_value, value= ui_defaults.get("image_end", None))
                    video_source = gr.Video(label= "Video to Continue", visible= "V" in image_prompt_type_value, value= ui_defaults.get("video_source", None),)
                    if ltxv:
                        model_mode = gr.Dropdown(
                            choices=[
                            ], value=None, 
                            visible= False
                        )
                    else:
                        model_mode = gr.Dropdown(
                            choices=[
                                ("Synchronous", 0),
                                ("Asynchronous (better quality but around 50% extra steps added)", 5),
                            ],
                            value=ui_defaults.get("model_mode", 0),
                            label="Generation Type", scale = 3,
                            visible= True
                        )
                    keep_frames_video_source = gr.Text(value=ui_defaults.get("keep_frames_video_source","") , visible= "V" in image_prompt_type_value, scale = 2, label= "Truncate Video beyond this number of Frames of Video (empty=Keep All)" ) 
                elif recammaster:
                    image_prompt_type = gr.Radio(choices=[("Source Video", "V")], value="V")
                    image_start = gr.Gallery(value = None, visible = False)
                    image_end  = gr.Gallery(value = None, visible= False)
                    video_source = gr.Video(label= "Video Source", visible = True, value= ui_defaults.get("video_source", None),)
                    model_mode = gr.Dropdown(
                        choices=[
                            ("Pan Right", 1),
                            ("Pan Left", 2),
                            ("Tilt Up", 3),
                            ("Tilt Down", 4),
                            ("Zoom In", 5),
                            ("Zoom Out", 6),
                            ("Translate Up (with rotation)", 7),
                            ("Translate Down (with rotation)", 8),
                            ("Arc Left (with rotation)", 9),
                            ("Arc Right (with rotation)", 10),
                        ],
                        value=ui_defaults.get("model_mode", 1),
                        label="Camera Movement Type", scale = 3,
                        visible= True
                    )
                    keep_frames_video_source = gr.Text(visible=False)
                else:
                    if test_class_i2v(model_type):
                        image_prompt_type_value= ui_defaults.get("image_prompt_type","S")
                        image_prompt_type = gr.Radio( [("Use only a Start Image", "S"),("Use both a Start and an End Image", "SE")], value =image_prompt_type_value, label="Location", show_label= False, visible= not hunyuan_i2v, scale= 3)

                        image_start = gr.Gallery(
                                label="Images as starting points for new videos", type ="pil", #file_types= "image", 
                                columns=[3], rows=[1], object_fit="contain", height="auto", selected_index=0, interactive= True, value= ui_defaults.get("image_start", None), visible= "S" in image_prompt_type_value) 

                        image_end  = gr.Gallery(
                                label="Images as ending points for new videos", type ="pil", #file_types= "image", 
                                columns=[3], rows=[1], object_fit="contain", height="auto", selected_index=0, interactive= True, visible="E" in image_prompt_type_value, value= ui_defaults.get("image_end", None))
                    else:
                        image_prompt_type = gr.Radio(choices=[("", "")], value="")
                        image_start = gr.Gallery(value=None)
                        image_end  = gr.Gallery(value=None)
                    video_source = gr.Video(value=None, visible=False)
                    model_mode = gr.Dropdown(value=None, visible=False)
                    keep_frames_video_source = gr.Text(visible=False)

            with gr.Column(visible= vace or phantom or hunyuan_video_custom or hunyuan_video_avatar or hunyuan_video_custom_edit ) as video_prompt_column: 
                video_prompt_type_value= ui_defaults.get("video_prompt_type","")
                video_prompt_type = gr.Text(value= video_prompt_type_value, visible= False)
                with gr.Row():
                    if vace:
                        video_prompt_type_video_guide = gr.Dropdown(
                            choices=[
                                ("No Control Video", ""),
                                ("Transfer Human Motion", "PV"),
                                ("Transfer Depth", "DV"),
                                ("Transfer Shapes", "SV"),
                                ("Transfer Flow", "FV"),
                                ("Recolorize", "CV"),
                                ("Perform Inpainting", "MV"),
                                ("Use Vace raw format", "V"),
                                ("Keep Unchanged", "UV"),
                                ("Transfer Human Motion & Depth", "PDV"),
                                ("Transfer Human Motion & Shapes", "PSV"),
                                ("Transfer Human Motion & Flow", "PFV"),
                                ("Transfer Depth & Shapes", "DSV"),
                                ("Transfer Depth & Flow", "DFV"),
                                ("Transfer Shapes & Flow", "SFV"),
                           ],
                            value=filter_letters(video_prompt_type_value, "PDSFCMUV"),
                            label="Control Video Process", scale = 2, visible= True
                        )
                    elif hunyuan_video_custom_edit:
                        video_prompt_type_video_guide = gr.Dropdown(
                            choices=[
                                ("Inpaint Control Video", "MV"),
                                ("Transfer Human Motion", "PMV"),
                            ],
                            value=filter_letters(video_prompt_type_value, "PDSFCMUV"),
                            label="Video to Video", scale = 3, visible= True
                        )
                    else:
                        video_prompt_type_video_guide = gr.Dropdown(visible= False)

                    video_prompt_video_guide_trigger = gr.Text(visible=False, value="")

                    if hunyuan_video_custom_edit:
                        video_prompt_type_video_mask = gr.Dropdown(
                            choices=[
                                ("Masked Area", "A"),
                                ("Non Masked Area", "NA"),
                            ],
                            value= filter_letters(video_prompt_type_value, "NA"),
                            visible=  "V" in video_prompt_type_value,
                            label="Area Processed", scale = 2
                        )
                    else:
                        video_prompt_type_video_mask = gr.Dropdown(
                            choices=[
                                ("Whole Frame", ""),
                                ("Masked Area", "A"),
                                ("Non Masked Area", "NA"),
                                ("Masked Area, rest Inpainted", "XA"),
                                ("Non Masked Area, rest Inpainted", "XNA"),
                                ("Masked Area, rest Depth", "YA"),
                                ("Non Masked Area, rest Depth", "YNA"),
                                ("Masked Area, rest Shapes", "WA"),
                                ("Non Masked Area, rest Shapes", "WNA"),
                                ("Masked Area, rest Flow", "ZA"),
                                ("Non Masked Area, rest Flow", "ZNA"),
                            ],
                            value= filter_letters(video_prompt_type_value, "XYZWNA"),
                            visible=  "V" in video_prompt_type_value and not "U" in video_prompt_type_value and not hunyuan_video_custom,
                            label="Area Processed", scale = 2
                        )
                    if vace:
                        video_prompt_type_image_refs = gr.Dropdown(
                            choices=[
                                ("None", ""),
                                ("Inject Landscape / People / Objects", "I"),
                                ("Inject Frames & People / Objects", "FI"),
                                ],
                            value=filter_letters(video_prompt_type_value, "FI"),
                            visible = True,
                            label="Reference Images", scale = 2
                        )
                    else:
                        video_prompt_type_image_refs = gr.Dropdown(
                            choices=[ ("Start / Ref Image", "I")],
                            value="I",
                            visible = False,
                            label="Start / Reference Images", scale = 2
                        )
 
                video_guide = gr.Video(label= "Control Video", visible= "V" in video_prompt_type_value, value= ui_defaults.get("video_guide", None),)
                keep_frames_video_guide = gr.Text(value=ui_defaults.get("keep_frames_video_guide","") , visible= "V" in video_prompt_type_value, scale = 2, label= "Frames to keep in Control Video (empty=All, 1=first, a:b for a range, space to separate values)" ) #, -1=last
                with gr.Column(visible= ("V" in video_prompt_type_value or "F" in video_prompt_type_value) and vace) as video_guide_outpainting_col:
                    video_guide_outpainting_value = ui_defaults.get("video_guide_outpainting","#")
                    video_guide_outpainting = gr.Text(value=video_guide_outpainting_value , visible= False)
                    with gr.Group():
                        video_guide_outpainting_checkbox = gr.Checkbox(label="Enable Spatial Outpainting on Control Video, Background or Injected Reference Frames", value=len(video_guide_outpainting_value)>0 and not video_guide_outpainting_value.startswith("#") )
                        with gr.Row(visible = not video_guide_outpainting_value.startswith("#")) as video_guide_outpainting_row:
                            video_guide_outpainting_value = video_guide_outpainting_value[1:] if video_guide_outpainting_value.startswith("#") else video_guide_outpainting_value
                            video_guide_outpainting_list = [0] * 4 if len(video_guide_outpainting_value) == 0 else [int(v) for v in video_guide_outpainting_value.split(" ")]
                            video_guide_outpainting_top= gr.Slider(0, 100, value= video_guide_outpainting_list[0], step=5, label="Top %", show_reset_button= False)
                            video_guide_outpainting_bottom = gr.Slider(0, 100, value= video_guide_outpainting_list[1], step=5, label="Bottom %", show_reset_button= False)
                            video_guide_outpainting_left = gr.Slider(0, 100, value= video_guide_outpainting_list[2], step=5, label="Left %", show_reset_button= False)
                            video_guide_outpainting_right = gr.Slider(0, 100, value= video_guide_outpainting_list[3], step=5, label="Right %", show_reset_button= False)

                video_mask = gr.Video(label= "Video Mask Area (for Inpainting, white = Control Area, black = Unchanged)", visible= "V" in video_prompt_type_value and "A" in video_prompt_type_value and not "U" in video_prompt_type_value , value= ui_defaults.get("video_mask", None)) 

                mask_expand = gr.Slider(-10, 50, value=ui_defaults.get("mask_expand", 0), step=1, label="Expand / Shrink Mask Area", visible= "V" in video_prompt_type_value and "A" in video_prompt_type_value and not "U" in video_prompt_type_value )

                image_refs = gr.Gallery( label ="Start Image" if hunyuan_video_avatar else "Reference Images",
                        type ="pil",   show_label= True,
                        columns=[3], rows=[1], object_fit="contain", height="auto", selected_index=0, interactive= True, visible= "I" in video_prompt_type_value, 
                        value= ui_defaults.get("image_refs", None),
                 )

                frames_positions = gr.Text(value=ui_defaults.get("frames_positions","") , visible= "F" in video_prompt_type_value, scale = 2, label= "Positions of Injected Frames separated by Spaces (1=first, no position for Ref. Images)" ) 
                remove_background_images_ref = gr.Dropdown(
                    choices=[
                        ("Keep Backgrounds of All Images (landscape)", 0),
                        ("Remove Backgrounds of All Images (objects / people)", 1),
                        ("Keep it for first Image (landscape) and remove it for other Images (objects / people)", 2),
                    ],
                    value=ui_defaults.get("remove_background_images_ref",1),
                    label="Remove Background of Images References (non positioned frames only)", scale = 3, visible= "I" in video_prompt_type_value and not hunyuan_video_avatar
                )


            audio_guide = gr.Audio(value= ui_defaults.get("audio_guide", None), type="filepath", label="Voice to follow", show_download_button= True, visible= fantasy or hunyuan_video_avatar or hunyuan_video_custom_audio   )

            advanced_prompt = advanced_ui
            prompt_vars=[]

            if advanced_prompt:
                default_wizard_prompt, variables, values= None, None, None
            else:                 
                default_wizard_prompt, variables, values, errors =  extract_wizard_prompt(launch_prompt)
                advanced_prompt  = len(errors) > 0
            with gr.Column(visible= advanced_prompt) as prompt_column_advanced:
                prompt = gr.Textbox( visible= advanced_prompt, label=prompt_label, value=launch_prompt, lines=3)

            with gr.Column(visible=not advanced_prompt and len(variables) > 0) as prompt_column_wizard_vars:
                gr.Markdown("<B>Please fill the following input fields to adapt automatically the Prompt:</B>")
                wizard_prompt_activated = "off"
                wizard_variables = ""
                with gr.Row():
                    if not advanced_prompt:
                        for variable in variables:
                            value = values.get(variable, "")
                            prompt_vars.append(gr.Textbox( placeholder=variable, min_width=80, show_label= False, info= variable, visible= True, value= "\n".join(value) ))
                        wizard_prompt_activated = "on"
                        if len(variables) > 0:
                            wizard_variables = "\n".join(variables)
                    for _ in range( PROMPT_VARS_MAX - len(prompt_vars)):
                        prompt_vars.append(gr.Textbox(visible= False, min_width=80, show_label= False))
            with gr.Column(visible=not advanced_prompt) as prompt_column_wizard:
                wizard_prompt = gr.Textbox(visible = not advanced_prompt, label=wizard_prompt_label, value=default_wizard_prompt, lines=3)
                wizard_prompt_activated_var = gr.Text(wizard_prompt_activated, visible= False)
                wizard_variables_var = gr.Text(wizard_variables, visible = False)
            with gr.Row(visible= server_config.get("enhancer_enabled", 0) == 1  ) as prompt_enhancer_row:
                prompt_enhancer = gr.Dropdown(
                    choices=[
                        ("Disabled", ""),
                        ("Based on Text Prompts", "T"),
                        ("Based on Image Prompts (such as Start Image and Reference Images)", "I"),
                        ("Based on both Text Prompts and Image Prompts", "TI"),
                    ],
                    value=ui_defaults.get("prompt_enhancer", ""),
                    label="Enhance Prompt using a LLM", scale = 3,
                    visible= True
                )
            with gr.Row():
                if test_class_i2v(model_type):
                    if server_config.get("fit_canvas", 0) == 1:
                        label = "Max Resolution (as it maybe less depending on video width / height ratio)"
                    else:
                        label = "Max Resolution (as it maybe less depending on video width / height ratio)" 
                else:
                    label = "Max Resolution (as it maybe less depending on video width / height ratio)" 
                resolution = gr.Dropdown(
                    choices=[
                        # 1080p
                        ("1920x832 (21:9, 1080p)", "1920x832"),
                        ("832x1920 (9:21, 1080p)", "832x1920"),
                        # 720p
                        ("1280x720 (16:9, 720p)", "1280x720"),
                        ("720x1280 (9:16, 720p)", "720x1280"), 
                        ("1024x1024 (1:1, 720p)", "1024x024"),
                        ("1280x544 (21:9, 720p)", "1280x544"),
                        ("544x1280 (9:21, 720p)", "544x1280"),
                        ("1104x832 (4:3, 720p)", "1104x832"),
                        ("832x1104 (3:4, 720p)", "832x1104"),
                        ("960x960 (1:1, 720p)", "960x960"),
                        # 480p
                        ("960x544 (16:9, 540p)", "960x544"),
                        ("544x960 (9:16, 540p)", "544x960"),
                        ("832x480 (16:9, 480p)", "832x480"),
                        ("480x832 (9:16, 480p)", "480x832"),
                        ("832x624 (4:3, 480p)", "832x624"), 
                        ("624x832 (3:4, 480p)", "624x832"),
                        ("720x720 (1:1, 480p)", "720x720"),
                        ("512x512 (1:1, 480p)", "512x512"),
                    ],
                    value=ui_defaults.get("resolution","832x480"),
                    label= label 
                )
            with gr.Row():
                if recammaster:
                    video_length = gr.Slider(5, 193, value=ui_defaults.get("video_length", 81), step=4, label="Number of frames (16 = 1s), locked", interactive= False)
                elif diffusion_forcing:
                    video_length = gr.Slider(17, 737, value=ui_defaults.get("video_length", 97), step=20, label="Number of frames (24 = 1s)", interactive= True)
                elif ltxv:
                    video_length = gr.Slider(17, 737, value=ui_defaults.get("video_length", 97), step=8, label="Number of frames (30 = 1s)", interactive= True)
                elif vace:
                    video_length = gr.Slider(17, 737, value=ui_defaults.get("video_length", 81), step=4, label="Number of frames (16 = 1s)", interactive= True)
                elif fantasy:
                    video_length = gr.Slider(5, 233, value=ui_defaults.get("video_length", 81), step=4, label="Number of frames (23 = 1s)", interactive= True)
                elif hunyuan_video_avatar or hunyuan_video_custom_audio:
                    video_length = gr.Slider(5, 401, value=ui_defaults.get("video_length", 81), step=4, label="Number of frames (25 = 1s)", interactive= True)
                elif hunyuan_t2v or hunyuan_i2v or hunyuan_video_custom:
                    video_length = gr.Slider(5, 337, value=ui_defaults.get("video_length", 97), step=4, label="Number of frames (24 = 1s)", interactive= True)
                else:
                    video_length = gr.Slider(5, 193, value=ui_defaults.get("video_length", 81), step=4, label="Number of frames (16 = 1s)", interactive= True)
            with gr.Row(visible = not ltxv_distilled) as inference_steps_row:                                       
                num_inference_steps = gr.Slider(1, 100, value=ui_defaults.get("num_inference_steps",30), step=1, label="Number of Inference Steps")



            show_advanced = gr.Checkbox(label="Advanced Mode", value=advanced_ui)
            with gr.Tabs(visible=advanced_ui) as advanced_row:
                # with gr.Row(visible=advanced_ui) as advanced_row:
                with gr.Tab("Generation"):
                    with gr.Column():
                        seed = gr.Slider(-1, 999999999, value=ui_defaults["seed"], step=1, label="Seed (-1 for random)") 
                        with gr.Row():
                            repeat_generation = gr.Slider(1, 25.0, value=ui_defaults.get("repeat_generation",1), step=1, label="Default Number of Generated Videos per Prompt") 
                            multi_images_gen_type = gr.Dropdown( value=ui_defaults.get("multi_images_gen_type",0), 
                                choices=[
                                    ("Generate every combination of images and texts", 0),
                                    ("Match images and text prompts", 1),
                                ], visible= test_class_i2v(model_type), label= "Multiple Images as Texts Prompts"
                            )
                        with gr.Row(visible = not ltxv):
                            guidance_scale = gr.Slider(1.0, 20.0, value=ui_defaults.get("guidance_scale",5), step=0.5, label="Guidance Scale", visible=not (hunyuan_t2v or hunyuan_i2v))
                            audio_guidance_scale = gr.Slider(1.0, 20.0, value=ui_defaults.get("audio_guidance_scale",5), step=0.5, label="Audio Guidance", visible=fantasy)
                            embedded_guidance_scale = gr.Slider(1.0, 20.0, value=6.0, step=0.5, label="Embedded Guidance Scale", visible=(hunyuan_t2v or hunyuan_i2v))
                            flow_shift = gr.Slider(0.0, 25.0, value=ui_defaults.get("flow_shift",3), step=0.1, label="Shift Scale") 
                        with gr.Row(visible = vace):
                            control_net_weight = gr.Slider(0.0, 2.0, value=ui_defaults.get("control_net_weight",1), step=0.1, label="Control Net Weight #1", visible=vace)
                            control_net_weight2 = gr.Slider(0.0, 2.0, value=ui_defaults.get("control_net_weight2",1), step=0.1, label="Control Net Weight #2", visible=vace)
                        with gr.Row():
                            negative_prompt = gr.Textbox(label="Negative Prompt", value=ui_defaults.get("negative_prompt", "") )
                with gr.Tab("Loras"):
                    with gr.Column(visible = True): #as loras_column:
                        gr.Markdown("<B>Loras can be used to create special effects on the video by mentioning a trigger word in the Prompt. You can save Loras combinations in presets.</B>")
                        loras_choices = gr.Dropdown(
                            choices=[
                                (lora_name, str(i) ) for i, lora_name in enumerate(loras_names)
                            ],
                            value= launch_loras,
                            multiselect= True,
                            label="Activated Loras"
                        )
                        loras_multipliers = gr.Textbox(label="Loras Multipliers (1.0 by default) separated by space characters or carriage returns, line that starts with # are ignored", value=launch_multis_str)
                with gr.Tab("Speed", visible = not ltxv) as speed_tab:
                    with gr.Column():
                        gr.Markdown("<B>Tea Cache accelerates by skipping intelligently some steps, the more steps are skipped the lower the quality of the video (Tea Cache consumes also VRAM)</B>")

                        tea_cache_setting = gr.Dropdown(
                            choices=[
                                ("Tea Cache Disabled", 0),
                                ("around x1.5 speed up", 1.5), 
                                ("around x1.75 speed up", 1.75), 
                                ("around x2 speed up", 2.0), 
                                ("around x2.25 speed up", 2.25), 
                                ("around x2.5 speed up", 2.5), 
                            ],
                            value=float(ui_defaults.get("tea_cache_setting",0)),
                            visible=True,
                            label="Tea Cache Global Acceleration"
                        )
                        tea_cache_start_step_perc = gr.Slider(0, 100, value=ui_defaults.get("tea_cache_start_step_perc",0), step=1, label="Tea Cache starting moment in % of generation") 

                with gr.Tab("Upsampling"):

                    with gr.Column():
                        gr.Markdown("<B>Upsampling - postprocessing that may improve fluidity and the size of the video</B>")
                        temporal_upsampling = gr.Dropdown(
                            choices=[
                                ("Disabled", ""),
                                ("Rife x2 frames/s", "rife2"), 
                                ("Rife x4 frames/s", "rife4"), 
                            ],
                            value=ui_defaults.get("temporal_upsampling", ""),
                            visible=True,
                            scale = 1,
                            label="Temporal Upsampling"
                        )
                        spatial_upsampling = gr.Dropdown(
                            choices=[
                                ("Disabled", ""),
                                ("Lanczos x1.5", "lanczos1.5"), 
                                ("Lanczos x2.0", "lanczos2"), 
                            ],
                            value=ui_defaults.get("spatial_upsampling", ""),
                            visible=True,
                            scale = 1,
                            label="Spatial Upsampling"
                        )

                with gr.Tab("Quality", visible = not ltxv) as quality_tab:
                        with gr.Column(visible = not (hunyuan_i2v or hunyuan_t2v or hunyuan_video_custom or hunyuan_video_avatar) ) as skip_layer_guidance_row:
                            gr.Markdown("<B>Skip Layer Guidance (improves video quality)</B>")
                            with gr.Row():
                                slg_switch = gr.Dropdown(
                                    choices=[
                                        ("OFF", 0),
                                        ("ON", 1), 
                                    ],
                                    value=ui_defaults.get("slg_switch",0),
                                    visible=True,
                                    scale = 1,
                                    label="Skip Layer guidance"
                                )
                                slg_layers = gr.Dropdown(
                                    choices=[
                                        (str(i), i ) for i in range(40)
                                    ],
                                    value=ui_defaults.get("slg_layers", [9]),
                                    multiselect= True,
                                    label="Skip Layers",
                                    scale= 3
                                )
                            with gr.Row():
                                slg_start_perc = gr.Slider(0, 100, value=ui_defaults.get("slg_start_perc",10), step=1, label="Denoising Steps % start") 
                                slg_end_perc = gr.Slider(0, 100, value=ui_defaults.get("slg_end_perc",90), step=1, label="Denoising Steps % end") 

                        with gr.Row():
                            gr.Markdown("<B>Experimental: Classifier-Free Guidance Zero Star, better adherence to Text Prompt")
                        with gr.Row():
                            cfg_star_switch = gr.Dropdown(
                                choices=[
                                    ("OFF", 0),
                                    ("ON", 1), 
                                ],
                                value=ui_defaults.get("cfg_star_switch",0),
                                visible=True,
                                scale = 1,
                                label="CFG Star"
                            )
                            with gr.Row():
                                cfg_zero_step = gr.Slider(-1, 39, value=ui_defaults.get("cfg_zero_step",-1), step=1, label="CFG Zero below this Layer (Extra Process)", visible = not (hunyuan_i2v or hunyuan_video_avatar or hunyuan_i2v or hunyuan_video_custom)) 
                with gr.Tab("Sliding Window", visible= sliding_window_enabled) as sliding_window_tab:

                    with gr.Column():  
                        gr.Markdown("<B>A Sliding Window allows you to generate video with a duration not limited by the Model</B>")
                        gr.Markdown("<B>It is automatically turned on if the number of frames to generate is higher than the Window Size</B>")
                        if diffusion_forcing:
                            sliding_window_size = gr.Slider(37, 257, value=ui_defaults.get("sliding_window_size", 97), step=20, label="  (recommended to keep it at 97)")
                            sliding_window_overlap = gr.Slider(17, 97, value=ui_defaults.get("sliding_window_overlap",17), step=20, label="Windows Frames Overlap (needed to maintain continuity between windows, a higher value will require more windows)")
                            sliding_window_overlap_noise = gr.Slider(0, 100, value=ui_defaults.get("sliding_window_overlap_noise",20), step=1, label="Noise to be added to overlapped frames to reduce blur effect", visible = True)
                            sliding_window_discard_last_frames = gr.Slider(0, 20, value=ui_defaults.get("sliding_window_discard_last_frames", 0), step=4, visible = False)
                        elif ltxv:
                            sliding_window_size = gr.Slider(41, 257, value=ui_defaults.get("sliding_window_size", 129), step=8, label="Sliding Window Size")
                            sliding_window_overlap = gr.Slider(9, 97, value=ui_defaults.get("sliding_window_overlap",9), step=8, label="Windows Frames Overlap (needed to maintain continuity between windows, a higher value will require more windows)")
                            sliding_window_overlap_noise = gr.Slider(0, 100, value=ui_defaults.get("sliding_window_overlap_noise",20), step=1, label="Noise to be added to overlapped frames to reduce blur effect", visible = False)
                            sliding_window_discard_last_frames = gr.Slider(0, 20, value=ui_defaults.get("sliding_window_discard_last_frames", 0), step=4, visible = False)
                        elif hunyuan_video_custom_edit:
                            sliding_window_size = gr.Slider(5, 257, value=ui_defaults.get("sliding_window_size", 129), step=4, label="Sliding Window Size")
                            sliding_window_overlap = gr.Slider(1, 97, value=ui_defaults.get("sliding_window_overlap",5), step=4, label="Windows Frames Overlap (needed to maintain continuity between windows, a higher value will require more windows)")
                            sliding_window_overlap_noise = gr.Slider(0, 150, value=ui_defaults.get("sliding_window_overlap_noise",20), step=1, label="Noise to be added to overlapped frames to reduce blur effect", visible = False)
                            sliding_window_discard_last_frames = gr.Slider(0, 20, value=ui_defaults.get("sliding_window_discard_last_frames", 0), step=4, label="Discard Last Frames of a Window (that may have bad quality)", visible = True)
                        else:
                            sliding_window_size = gr.Slider(5, 257, value=ui_defaults.get("sliding_window_size", 81), step=4, label="Sliding Window Size")
                            sliding_window_overlap = gr.Slider(1, 97, value=ui_defaults.get("sliding_window_overlap",5), step=4, label="Windows Frames Overlap (needed to maintain continuity between windows, a higher value will require more windows)")
                            sliding_window_overlap_noise = gr.Slider(0, 150, value=ui_defaults.get("sliding_window_overlap_noise",20), step=1, label="Noise to be added to overlapped frames to reduce blur effect" , visible = True)
                            sliding_window_discard_last_frames = gr.Slider(0, 20, value=ui_defaults.get("sliding_window_discard_last_frames", 8), step=4, label="Discard Last Frames of a Window (that may have bad quality)", visible = True)

                        multi_prompts_gen_type = gr.Dropdown(
                            choices=[
                                ("Will create new generated Video", 0),
                                ("Will be used for a new Sliding Window of the same Video generation", 1),
                           ],
                            value=ui_defaults.get("multi_prompts_gen_type",0),
                            visible=True,
                            scale = 1,
                            label="Text Prompts separated by a Carriage Return"
                        )
                        
                with gr.Tab("Miscellaneous", visible= not (recammaster or ltxv or diffusion_forcing)) as misc_tab:
                    gr.Markdown("<B>With Riflex you can generate videos longer than 5s which is the default duration of videos used to train the model</B>")
                    RIFLEx_setting = gr.Dropdown(
                        choices=[
                            ("Auto (ON if Video longer than 5s)", 0),
                            ("Always ON", 1), 
                            ("Always OFF", 2), 
                        ],
                        value=ui_defaults.get("RIFLEx_setting",0),
                        label="RIFLEx positional embedding to generate long video"
                    )

            with gr.Row():
                save_settings_btn = gr.Button("Set Settings as Default", visible = not args.lock_config)
                export_settings_from_file_btn = gr.Button("Export Settings to File", visible = not args.lock_config)
                use_video_settings_btn = gr.Button("Use Selected Video Settings", visible = not args.lock_config)
            with gr.Row():
                settings_file = gr.File(height=41,label="Load Settings From Video / Json")
                settings_base64_output = gr.Text(interactive= False, visible=False, value = "")
                settings_filename =  gr.Text(interactive= False, visible=False, value = "")

        if not update_form:
            with gr.Column():
                gen_status = gr.Text(interactive= False, label = "Status")
                status_trigger = gr.Text(interactive= False, visible=False)
                output = gr.Gallery( label="Generated videos", show_label=False, elem_id="gallery" , columns=[3], rows=[1], object_fit="contain", height=450, selected_index=0, interactive= False)
                output_trigger = gr.Text(interactive= False, visible=False)
                refresh_form_trigger = gr.Text(interactive= False, visible=False)

                generate_btn = gr.Button("Generate")
                add_to_queue_btn = gr.Button("Add New Prompt To Queue", visible = False)

                with gr.Column(visible= False) as current_gen_column:
                    with gr.Accordion("Preview", open=False) as queue_accordion:
                        preview = gr.Image(label="Preview", height=200, show_label= False)
                        preview_trigger = gr.Text(visible= False)
                    gen_info = gr.HTML(visible=False, min_height=1) 
                    with gr.Row():
                        onemoresample_btn = gr.Button("One More Sample Please !")
                        onemorewindow_btn = gr.Button("Extend this Sample Please !", visible = False)
                        abort_btn = gr.Button("Abort")
                with gr.Accordion("Queue Management", open=False) as queue_accordion:
                    with gr.Row( ): 
                        queue_df = gr.DataFrame(
                            headers=["Qty","Prompt", "Length","Steps","", "", "", "", ""],
                            datatype=[ "str","markdown","str", "markdown", "markdown", "markdown", "str", "str", "str"],
                            column_widths= ["5%", None, "7%", "7%", "10%", "10%", "3%", "3%", "34"],
                            interactive=False,
                            col_count=(9, "fixed"),
                            wrap=True,
                            value=[],
                            line_breaks= True,
                            visible= True,
                            elem_id="queue_df",
                            max_height= 1000

                        )
                    with gr.Row(visible= True):
                        queue_zip_base64_output = gr.Text(visible=False)
                        save_queue_btn = gr.DownloadButton("Save Queue", size="sm")
                        load_queue_btn = gr.UploadButton("Load Queue", file_types=[".zip"], size="sm")
                        clear_queue_btn = gr.Button("Clear Queue", size="sm", variant="stop")
                        quit_button = gr.Button("Save and Quit", size="sm", variant="secondary")
                        with gr.Row(visible=False) as quit_confirmation_row:
                            confirm_quit_button = gr.Button("Confirm", elem_id="comfirm_quit_btn_hidden", size="sm", variant="stop")
                            cancel_quit_button = gr.Button("Cancel", size="sm", variant="secondary")
                        hidden_force_quit_trigger = gr.Button("force_quit", visible=False, elem_id="force_quit_btn_hidden")
                        hidden_countdown_state = gr.Number(value=-1, visible=False, elem_id="hidden_countdown_state_num")
                        single_hidden_trigger_btn = gr.Button("trigger_countdown", visible=False, elem_id="trigger_info_single_btn")

        extra_inputs = prompt_vars + [wizard_prompt, wizard_variables_var, wizard_prompt_activated_var, video_prompt_column, image_prompt_column,
                                      prompt_column_advanced, prompt_column_wizard_vars, prompt_column_wizard, lset_name, advanced_row, speed_tab, quality_tab,
                                      sliding_window_tab, misc_tab, prompt_enhancer_row, inference_steps_row, skip_layer_guidance_row,
                                      video_prompt_type_video_guide, video_prompt_type_video_mask, video_prompt_type_image_refs,
                                      video_guide_outpainting_col,video_guide_outpainting_top, video_guide_outpainting_bottom, video_guide_outpainting_left, video_guide_outpainting_right,
                                      video_guide_outpainting_checkbox, video_guide_outpainting_row, show_advanced] #  presets_column,
        if update_form:
            locals_dict = locals()
            gen_inputs = [state_dict if k=="state" else locals_dict[k]  for k in inputs_names] + [state_dict] + extra_inputs
            return gen_inputs
        else:
            target_state = gr.Text(value = "state", interactive= False, visible= False)
            target_settings = gr.Text(value = "settings", interactive= False, visible= False)

            image_prompt_type.change(fn=refresh_image_prompt_type, inputs=[state, image_prompt_type], outputs=[image_start, image_end, video_source, keep_frames_video_source] ) 
            video_prompt_video_guide_trigger.change(fn=refresh_video_prompt_video_guide_trigger, inputs=[state, video_prompt_type, video_prompt_video_guide_trigger], outputs=[video_prompt_type, video_prompt_type_video_guide, video_guide, keep_frames_video_guide, video_guide_outpainting_col, video_prompt_type_video_mask, video_mask, mask_expand])
            video_prompt_type_image_refs.input(fn=refresh_video_prompt_type_image_refs, inputs = [state, video_prompt_type, video_prompt_type_image_refs], outputs = [video_prompt_type, image_refs, remove_background_images_ref, frames_positions, video_guide_outpainting_col])
            video_prompt_type_video_guide.input(fn=refresh_video_prompt_type_video_guide, inputs = [state, video_prompt_type, video_prompt_type_video_guide], outputs = [video_prompt_type, video_guide, keep_frames_video_guide, video_guide_outpainting_col, video_prompt_type_video_mask, video_mask, mask_expand])
            video_prompt_type_video_mask.input(fn=refresh_video_prompt_type_video_mask, inputs = [video_prompt_type, video_prompt_type_video_mask], outputs = [video_prompt_type, video_mask, mask_expand])
            multi_prompts_gen_type.select(fn=refresh_prompt_labels, inputs=multi_prompts_gen_type, outputs=[prompt, wizard_prompt])
            video_guide_outpainting_top.input(fn=update_video_guide_outpainting, inputs=[video_guide_outpainting, video_guide_outpainting_top, gr.State(0)], outputs = [video_guide_outpainting] )
            video_guide_outpainting_bottom.input(fn=update_video_guide_outpainting, inputs=[video_guide_outpainting, video_guide_outpainting_bottom,gr.State(1)], outputs = [video_guide_outpainting] )
            video_guide_outpainting_left.input(fn=update_video_guide_outpainting, inputs=[video_guide_outpainting, video_guide_outpainting_left,gr.State(2)], outputs = [video_guide_outpainting] )
            video_guide_outpainting_right.input(fn=update_video_guide_outpainting, inputs=[video_guide_outpainting, video_guide_outpainting_right,gr.State(3)], outputs = [video_guide_outpainting] )
            video_guide_outpainting_checkbox.input(fn=refresh_video_guide_outpainting_row, inputs=[video_guide_outpainting_checkbox, video_guide_outpainting], outputs= [video_guide_outpainting_row,video_guide_outpainting])
            show_advanced.change(fn=switch_advanced, inputs=[state, show_advanced, lset_name], outputs=[advanced_row, preset_buttons_rows, refresh_lora_btn, refresh2_row ,lset_name ]).then(
                fn=switch_prompt_type, inputs = [state, wizard_prompt_activated_var, wizard_variables_var, prompt, wizard_prompt, *prompt_vars], outputs = [wizard_prompt_activated_var, wizard_variables_var, prompt, wizard_prompt, prompt_column_advanced, prompt_column_wizard, prompt_column_wizard_vars, *prompt_vars])
            queue_df.select( fn=handle_celll_selection, inputs=state, outputs=[queue_df, modal_image_display, modal_container])
            save_lset_btn.click(validate_save_lset, inputs=[lset_name], outputs=[apply_lset_btn, refresh_lora_btn, delete_lset_btn, save_lset_btn,confirm_save_lset_btn, cancel_lset_btn, save_lset_prompt_drop])
            confirm_save_lset_btn.click(fn=validate_wizard_prompt, inputs =[state, wizard_prompt_activated_var, wizard_variables_var, prompt, wizard_prompt, *prompt_vars] , outputs= [prompt]).then(
            save_lset, inputs=[state, lset_name, loras_choices, loras_multipliers, prompt, save_lset_prompt_drop], outputs=[lset_name, apply_lset_btn,refresh_lora_btn, delete_lset_btn, save_lset_btn, confirm_save_lset_btn, cancel_lset_btn, save_lset_prompt_drop])
            delete_lset_btn.click(validate_delete_lset, inputs=[lset_name], outputs=[apply_lset_btn, refresh_lora_btn, delete_lset_btn, save_lset_btn,confirm_delete_lset_btn, cancel_lset_btn ])
            confirm_delete_lset_btn.click(delete_lset, inputs=[state, lset_name], outputs=[lset_name, apply_lset_btn, refresh_lora_btn, delete_lset_btn, save_lset_btn,confirm_delete_lset_btn, cancel_lset_btn ])
            cancel_lset_btn.click(cancel_lset, inputs=[], outputs=[apply_lset_btn, refresh_lora_btn, delete_lset_btn, save_lset_btn, confirm_delete_lset_btn,confirm_save_lset_btn, cancel_lset_btn,save_lset_prompt_drop ])
            apply_lset_btn.click(apply_lset, inputs=[state, wizard_prompt_activated_var, lset_name,loras_choices, loras_multipliers, prompt], outputs=[wizard_prompt_activated_var, loras_choices, loras_multipliers, prompt]).then(
                fn = fill_wizard_prompt, inputs = [state, wizard_prompt_activated_var, prompt, wizard_prompt], outputs = [ wizard_prompt_activated_var, wizard_variables_var, prompt, wizard_prompt, prompt_column_advanced, prompt_column_wizard, prompt_column_wizard_vars, *prompt_vars]
            )
            refresh_lora_btn.click(refresh_lora_list, inputs=[state, lset_name,loras_choices], outputs=[lset_name, loras_choices])
            refresh_lora_btn2.click(refresh_lora_list, inputs=[state, lset_name,loras_choices], outputs=[lset_name, loras_choices])
            output.select(select_video, state, None )
            preview_trigger.change(refresh_preview, inputs= [state], outputs= [preview])

            def refresh_status_async(state, progress=gr.Progress()):
                gen = get_gen_info(state)
                gen["progress"] = progress

                while True: 
                    progress_args= gen.get("progress_args", None)
                    if progress_args != None:
                        progress(*progress_args)
                        gen["progress_args"] = None
                    status= gen.get("status","")
                    if status == None or len(status) > 0:
                        yield status
                        gen["status"]= ""
                    if not gen.get("status_display", False):
                        return
                    time.sleep(0.5)

            def activate_status(state):
                if state.get("validate_success",0) != 1:
                    return
                gen = get_gen_info(state)
                gen["status_display"] = True
                return time.time()

            start_quit_timer_js, cancel_quit_timer_js, trigger_zip_download_js, trigger_settings_download_js = get_js()

            status_trigger.change(refresh_status_async, inputs= [state] , outputs= [gen_status], show_progress_on= [gen_status])

            output_trigger.change(refresh_gallery,
                inputs = [state], 
                outputs = [output, gen_info, generate_btn, add_to_queue_btn, current_gen_column,  queue_df, abort_btn, onemorewindow_btn])


            preview_column_no.input(show_preview_column_modal, inputs=[state, preview_column_no], outputs=[preview_column_no, modal_image_display, modal_container])
            abort_btn.click(abort_generation, [state], [ abort_btn] ) #.then(refresh_gallery, inputs = [state, gen_info], outputs = [output, gen_info, queue_df] )
            onemoresample_btn.click(fn=one_more_sample,inputs=[state], outputs= [state])
            onemorewindow_btn.click(fn=one_more_window,inputs=[state], outputs= [state])

            inputs_names= list(inspect.signature(save_inputs).parameters)[1:-1]
            locals_dict = locals()
            gen_inputs = [locals_dict[k] for k in inputs_names] + [state]
            save_settings_btn.click( fn=validate_wizard_prompt, inputs =[state, wizard_prompt_activated_var, wizard_variables_var,  prompt, wizard_prompt, *prompt_vars] , outputs= [prompt]).then(
                save_inputs, inputs =[target_settings] + gen_inputs, outputs = [])

            use_video_settings_btn.click(fn=validate_wizard_prompt,
                inputs= [state, wizard_prompt_activated_var, wizard_variables_var,  prompt, wizard_prompt, *prompt_vars] ,
                outputs= [prompt]
            ).then(fn=save_inputs,
                inputs =[target_state] + gen_inputs,
                outputs= None
            ).then( fn=use_video_settings, inputs =[state, output] , outputs= [model_choice, refresh_form_trigger])

            export_settings_from_file_btn.click(fn=validate_wizard_prompt,
                inputs= [state, wizard_prompt_activated_var, wizard_variables_var,  prompt, wizard_prompt, *prompt_vars] ,
                outputs= [prompt]
            ).then(fn=save_inputs,
                inputs =[target_state] + gen_inputs,
                outputs= None
            ).then(fn=export_settings, 
                inputs =[state], 
                outputs= [settings_base64_output, settings_filename]
            ).then(
                fn=None,
                inputs=[settings_base64_output, settings_filename],
                outputs=None,
                js=trigger_settings_download_js
            )
            

            settings_file.upload(fn=validate_wizard_prompt,
                inputs= [state, wizard_prompt_activated_var, wizard_variables_var,  prompt, wizard_prompt, *prompt_vars] ,
                outputs= [prompt]
            ).then(fn=save_inputs,
                inputs =[target_state] + gen_inputs,
                outputs= None
            ).then(fn=load_settings_from_file, inputs =[state, settings_file] , outputs= [model_choice, refresh_form_trigger, settings_file])


            refresh_form_trigger.change(fn= fill_inputs, 
                inputs=[state],
                outputs=gen_inputs + extra_inputs
            ).then(fn=validate_wizard_prompt,
                inputs= [state, wizard_prompt_activated_var, wizard_variables_var,  prompt, wizard_prompt, *prompt_vars],
                outputs= [prompt]
            )                

            model_choice.change(fn=validate_wizard_prompt,
                inputs= [state, wizard_prompt_activated_var, wizard_variables_var,  prompt, wizard_prompt, *prompt_vars] ,
                outputs= [prompt]
            ).then(fn=save_inputs,
                inputs =[target_state] + gen_inputs,
                outputs= None
            ).then(fn= change_model,
                inputs=[state, model_choice],
                outputs= [header]
            ).then(fn= fill_inputs, 
                inputs=[state],
                outputs=gen_inputs + extra_inputs
            ).then(fn= preload_model_when_switching, 
                inputs=[state],
                outputs=[gen_status])

            generate_btn.click(fn=validate_wizard_prompt,
                inputs= [state, wizard_prompt_activated_var, wizard_variables_var,  prompt, wizard_prompt, *prompt_vars] ,
                outputs= [prompt]
            ).then(fn=save_inputs,
                inputs =[target_state] + gen_inputs,
                outputs= None
            ).then(fn=process_prompt_and_add_tasks,
                inputs = [state, model_choice],
                outputs= queue_df
            ).then(fn=prepare_generate_video,
                inputs= [state],
                outputs= [generate_btn, add_to_queue_btn, current_gen_column]
            ).then(fn=activate_status,
                inputs= [state],
                outputs= [status_trigger],             
            ).then(
                fn=lambda s: gr.Accordion(open=True) if len(get_gen_info(s).get("queue", [])) > 1 else gr.update(),
                inputs=[state],
                outputs=[queue_accordion]
            ).then(fn=process_tasks,
                inputs= [state],
                outputs= [preview_trigger, output_trigger], 
            ).then(finalize_generation,
                inputs= [state], 
                outputs= [output, abort_btn, generate_btn, add_to_queue_btn, current_gen_column, gen_info]
            ).then(
                fn=lambda s: gr.Accordion(open=False) if len(get_gen_info(s).get("queue", [])) <= 1 else gr.update(),
                inputs=[state],
                outputs=[queue_accordion]
            ).then(unload_model_if_needed,
                inputs= [state], 
                outputs= []
            )

            gr.on(triggers=[load_queue_btn.upload, main.load],
                fn=load_queue_action,
                inputs=[load_queue_btn, state],
                outputs=[queue_df]
            ).then(
                 fn=lambda s: (gr.update(visible=bool(get_gen_info(s).get("queue",[]))), gr.Accordion(open=True)) if bool(get_gen_info(s).get("queue",[])) else (gr.update(visible=False), gr.update()),
                 inputs=[state],
                 outputs=[current_gen_column, queue_accordion]
            ).then(
                fn=init_process_queue_if_any,
                inputs=[state],
                outputs=[generate_btn, add_to_queue_btn, current_gen_column, ]
            ).then(fn=activate_status,
                inputs= [state],
                outputs= [status_trigger],             
            ).then(
                fn=process_tasks,
                inputs=[state],
                outputs=[preview_trigger, output_trigger],
                trigger_mode="once"
            ).then(
                fn=finalize_generation_with_state,
                inputs=[state],
                outputs=[output, abort_btn, generate_btn, add_to_queue_btn, current_gen_column, gen_info, queue_accordion, state],
                trigger_mode="always_last"
            ).then(
                unload_model_if_needed,
                 inputs= [state],
                 outputs= []
            )



            single_hidden_trigger_btn.click(
                fn=show_countdown_info_from_state,
                inputs=[hidden_countdown_state],
                outputs=[hidden_countdown_state]
            )
            quit_button.click(
                fn=start_quit_process,
                inputs=[],
                outputs=[hidden_countdown_state, quit_button, quit_confirmation_row]
            ).then(
                fn=None, inputs=None, outputs=None, js=start_quit_timer_js
            )

            confirm_quit_button.click(
                fn=quit_application,
                inputs=[],
                outputs=[]
            ).then(
                fn=None, inputs=None, outputs=None, js=cancel_quit_timer_js
            )

            cancel_quit_button.click(
                fn=cancel_quit_process,
                inputs=[],
                outputs=[hidden_countdown_state, quit_button, quit_confirmation_row]
            ).then(
                fn=None, inputs=None, outputs=None, js=cancel_quit_timer_js
            )

            hidden_force_quit_trigger.click(
                fn=quit_application,
                inputs=[],
                outputs=[]
            )

            save_queue_btn.click(
                fn=save_queue_action,
                inputs=[state],
                outputs=[queue_zip_base64_output]
            ).then(
                fn=None,
                inputs=[queue_zip_base64_output],
                outputs=None,
                js=trigger_zip_download_js
            )

            clear_queue_btn.click(
                fn=clear_queue_action,
                inputs=[state],
                outputs=[queue_df]
            ).then(
                 fn=lambda: (gr.update(visible=False), gr.Accordion(open=False)),
                 inputs=None,
                 outputs=[current_gen_column, queue_accordion]
            )


            add_to_queue_btn.click(fn=validate_wizard_prompt, 
                inputs =[state, wizard_prompt_activated_var, wizard_variables_var,  prompt, wizard_prompt, *prompt_vars] ,
                outputs= [prompt]
            ).then(fn=save_inputs,
                inputs =[target_state] + gen_inputs,
                outputs= None
            ).then(fn=process_prompt_and_add_tasks,
                inputs = [state, model_choice],
                outputs=queue_df
            ).then(
                fn=lambda s: gr.Accordion(open=True) if len(get_gen_info(s).get("queue", [])) > 1 else gr.update(),
                inputs=[state],
                outputs=[queue_accordion]
            ).then(
                fn=update_status,
                inputs = [state],
            )

            close_modal_button.click(
                lambda: gr.update(visible=False),
                inputs=[],
                outputs=[modal_container]
            )

    return ( state, loras_choices, lset_name, state,
             video_guide, video_mask, image_refs, video_prompt_video_guide_trigger, prompt_enhancer    
        ) 
 

def generate_download_tab(lset_name,loras_choices, state):
    with gr.Row():
        with gr.Row(scale =2):
            gr.Markdown("<I>WanGP's Lora Festival ! Press the following button to download i2v <B>Remade_AI</B> Loras collection (and bonuses Loras).")
        with gr.Row(scale =1):
            download_loras_btn = gr.Button("---> Let the Lora's Festival Start !", scale =1)
        with gr.Row(scale =1):
            gr.Markdown("")
    with gr.Row() as download_status_row: 
        download_status = gr.Markdown()

    download_loras_btn.click(fn=download_loras, inputs=[], outputs=[download_status_row, download_status]).then(fn=refresh_lora_list, inputs=[state, lset_name,loras_choices], outputs=[lset_name, loras_choices])

    
def generate_configuration_tab(state, blocks, header, model_choice, prompt_enhancer_row):
    gr.Markdown("Please click Apply Changes at the bottom so that the changes are effective. Some choices below may be locked if the app has been launched by specifying a config preset.")
    with gr.Column():
        with gr.Tabs():
            # with gr.Row(visible=advanced_ui) as advanced_row:
            with gr.Tab("General"):
                dropdown_choices = [ ( get_model_name(type),  type) for type in model_types]
                transformer_types_choices = gr.Dropdown(
                    choices= dropdown_choices,
                    value= transformer_types,
                    label= "Selectable Wan Transformer Models (keep empty to get All of them)",
                    scale= 2,
                    multiselect= True
                    )

                fit_canvas_choice = gr.Dropdown(
                    choices=[
                        ("Dimensions correspond to the Pixels Budget (as the Prompt Image/Video will be resized to match this pixels budget, output video height or width may exceed the requested dimensions )", 0),
                        ("Dimensions correspond to the Maximum Width and Height (as the Prompt Image/Video will be resized to fit into these dimensions, the output video may be smaller)", 1),
                    ],
                    value= server_config.get("fit_canvas", 0),
                    label="Generated Video Dimensions when Prompt contains an Image or a Video",
                    interactive= not lock_ui_attention
                 )


                def check(mode): 
                    if not mode in attention_modes_installed:
                        return " (NOT INSTALLED)"
                    elif not mode in attention_modes_supported:
                        return " (NOT SUPPORTED)"
                    else:
                        return ""
                attention_choice = gr.Dropdown(
                    choices=[
                        ("Auto : pick sage2 > sage > sdpa depending on what is installed", "auto"),
                        ("Scale Dot Product Attention: default, always available", "sdpa"),
                        ("Flash" + check("flash")+ ": good quality - requires additional install (usually complex to set up on Windows without WSL)", "flash"),
                        ("Xformers" + check("xformers")+ ": good quality - requires additional install (usually complex, may consume less VRAM to set up on Windows without WSL)", "xformers"),
                        ("Sage" + check("sage")+ ": 30% faster but slightly worse quality - requires additional install (usually complex to set up on Windows without WSL)", "sage"),
                        ("Sage2" + check("sage2")+ ": 40% faster but slightly worse quality - requires additional install (usually complex to set up on Windows without WSL)", "sage2"),
                    ],
                    value= attention_mode,
                    label="Attention Type",
                    interactive= not lock_ui_attention
                 )


                metadata_choice = gr.Dropdown(
                    choices=[
                        ("Export JSON files", "json"),
                        ("Add metadata to video", "metadata"),
                        ("Neither", "none")
                    ],
                    value=server_config.get("metadata_type", "metadata"),
                    label="Metadata Handling"
                )
                preload_model_policy_choice = gr.CheckboxGroup([("Preload Model while Launching the App","P"), ("Preload Model while Switching Model", "S"), ("Unload Model when Queue is Done", "U")],
                    value=server_config.get("preload_model_policy",[]),
                    label="RAM Loading / Unloading Model Policy (in any case VRAM will be freed once the queue has been processed)"
                )

                clear_file_list_choice = gr.Dropdown(
                    choices=[
                        ("None", 0),
                        ("Keep the last video", 1),
                        ("Keep the last 5 videos", 5),
                        ("Keep the last 10 videos", 10),
                        ("Keep the last 20 videos", 20),
                        ("Keep the last 30 videos", 30),
                    ],
                    value=server_config.get("clear_file_list", 5),
                    label="Keep Previously Generated Videos when starting a new Generation Batch"
                )

                enhancer_enabled_choice = gr.Dropdown(
                    choices=[
                        ("On", 1),
                        ("Off", 0),
                    ],
                    value=server_config.get("enhancer_enabled", 0),
                    label="Prompt Enhancer (if enabled, 8 GB of extra models will be downloaded)"
                )

                UI_theme_choice = gr.Dropdown(
                    choices=[
                        ("Blue Sky", "default"),
                        ("Classic Gradio", "gradio"),
                    ],
                    value=server_config.get("UI_theme", "default"),
                    label="User Interface Theme. You will need to restart the App the see new Theme."
                )

                save_path_choice = gr.Textbox(
                    label="Output Folder for Generated Videos",
                    value=server_config.get("save_path", save_path)
                )

            with gr.Tab("Performance"):

                quantization_choice = gr.Dropdown(
                    choices=[
                        ("Scaled Int8 Quantization (recommended)", "int8"),
                        ("16 bits (no quantization)", "bf16"),
                    ],
                    value= transformer_quantization,
                    label="Transformer Model Quantization Type (if available)",
                )                

                transformer_dtype_policy_choice = gr.Dropdown(
                    choices=[
                        ("Best Supported Data Type by Hardware", ""),
                        ("FP16", "fp16"),
                        ("BF16", "bf16"),
                    ],
                    value= server_config.get("transformer_dtype_policy", ""),
                    label="Transformer Data Type (if available)"
                )

                mixed_precision_choice = gr.Dropdown(
                    choices=[
                        ("16 bits only, requires less VRAM", "0"),
                        ("Mixed 16 / 32 bits, slightly more VRAM needed but better Quality mainly for 1.3B models", "1"),
                    ],
                    value= server_config.get("mixed_precision", "0"),
                    label="Transformer Engine Calculation"
                )


                text_encoder_quantization_choice = gr.Dropdown(
                    choices=[
                        ("16 bits - unquantized text encoder, better quality uses more RAM", "bf16"),
                        ("8 bits - quantized text encoder, slightly worse quality but uses less RAM", "int8"),
                    ],
                    value= text_encoder_quantization,
                    label="Text Encoder model"
                )

                VAE_precision_choice = gr.Dropdown(
                    choices=[
                        ("16 bits, requires less VRAM and faster", "16"),
                        ("32 bits, requires twice more VRAM and slower but recommended with Window Sliding", "32"),
                    ],
                    value= server_config.get("vae_precision", "16"),
                    label="VAE Encoding / Decoding precision"
                )

                gr.Text("Beware: when restarting the server or changing a resolution or video duration, the first step of generation for a duration / resolution may last a few minutes due to recompilation", interactive= False, show_label= False )
                compile_choice = gr.Dropdown(
                    choices=[
                        ("On (requires to have Triton installed)", "transformer"),
                        ("Off", "" ),
                    ],
                    value= compile,
                    label="Compile Transformer (up to 50% faster and 30% more frames but requires Linux / WSL and Flash or Sage attention)",
                    interactive= not lock_ui_compile
                )              

                depth_anything_v2_variant_choice = gr.Dropdown(
                    choices=[
                        ("Large (more precise but 2x slower)", "vitl"),
                        ("Big (less precise, less VRAM needed but faster)", "vitb"),
                    ],
                    value= server_config.get("depth_anything_v2_variant", "vitl"),
                    label="Depth Anything v2 Vace Preprocessor Model type",
                )              

                vae_config_choice = gr.Dropdown(
                    choices=[
                ("Auto", 0),
                ("Disabled (faster but may require up to 22 GB of VRAM)", 1),
                ("256 x 256 : If at least 8 GB of VRAM", 2),
                ("128 x 128 : If at least 6 GB of VRAM", 3),
                    ],
                    value= vae_config,
                    label="VAE Tiling - reduce the high VRAM requirements for VAE decoding and VAE encoding (if enabled it will be slower)"
                )

                boost_choice = gr.Dropdown(
                    choices=[
                        # ("Auto (ON if Video longer than 5s)", 0),
                        ("ON", 1), 
                        ("OFF", 2), 
                    ],
                    value=boost,
                    label="Boost: Give a 10% speedup without losing quality at the cost of a litle VRAM (up to 1GB at max frames and resolution)"
                )

                profile_choice = gr.Dropdown(
                    choices=[
                ("HighRAM_HighVRAM, profile 1: at least 48 GB of RAM and 24 GB of VRAM, the fastest for short videos a RTX 3090 / RTX 4090", 1),
                ("HighRAM_LowVRAM, profile 2 (Recommended): at least 48 GB of RAM and 12 GB of VRAM, the most versatile profile with high RAM, better suited for RTX 3070/3080/4070/4080 or for RTX 3090 / RTX 4090 with large pictures batches or long videos", 2),
                ("LowRAM_HighVRAM, profile 3: at least 32 GB of RAM and 24 GB of VRAM, adapted for RTX 3090 / RTX 4090 with limited RAM for good speed short video",3),
                ("LowRAM_LowVRAM, profile 4 (Default): at least 32 GB of RAM and 12 GB of VRAM, if you have little VRAM or want to generate longer videos",4),
                ("VerylowRAM_LowVRAM, profile 5: (Fail safe): at least 16 GB of RAM and 10 GB of VRAM, if you don't have much it won't be fast but maybe it will work",5)
                    ],
                    value= profile,
                    label="Profile (for power users only, not needed to change it)"
                )
                preload_in_VRAM_choice = gr.Slider(0, 40000, value=server_config.get("preload_in_VRAM", 0), step=100, label="Number of MB of Models that are Preloaded in VRAM (0 will use Profile default)")

            with gr.Tab("Notifications"):
                gr.Markdown("### Notification Settings")
                notification_sound_enabled_choice = gr.Dropdown(
                    choices=[
                        ("On", 1),
                        ("Off", 0),
                    ],
                    value=server_config.get("notification_sound_enabled", 1),
                    label="Notification Sound Enabled"
                )

                notification_sound_volume_choice = gr.Slider(
                    minimum=0,
                    maximum=100,
                    value=server_config.get("notification_sound_volume", 50),
                    step=5,
                    label="Notification Sound Volume (0 = silent, 100 = very loud)"
                )


        
        msg = gr.Markdown()            
        apply_btn  = gr.Button("Apply Changes")
        apply_btn.click(
                fn=apply_changes,
                inputs=[
                    state,
                    transformer_types_choices,
                    transformer_dtype_policy_choice,
                    text_encoder_quantization_choice,
                    VAE_precision_choice,
                    mixed_precision_choice,
                    save_path_choice,
                    attention_choice,
                    compile_choice,                            
                    profile_choice,
                    vae_config_choice,
                    metadata_choice,
                    quantization_choice,
                    boost_choice,
                    clear_file_list_choice,
                    preload_model_policy_choice,
                    UI_theme_choice,
                    enhancer_enabled_choice,
                    fit_canvas_choice,
                    preload_in_VRAM_choice,
                    depth_anything_v2_variant_choice,
                    notification_sound_enabled_choice,
                    notification_sound_volume_choice
                ],
                outputs= [msg , header, model_choice, prompt_enhancer_row]
        )

def generate_about_tab():
    gr.Markdown("<H2>Wan 2.1 model for the GPU Poor</H2>")
    gr.Markdown("Original Wan 2.1 Model by <B>Alibaba</B> (<A HREF='https://github.com/Wan-Video/Wan2.1'>GitHub</A>)")
    gr.Markdown("Many thanks to:")
    gr.Markdown("- <B>Alibaba Wan team for the best open source video generator")
    gr.Markdown("- <B>Alibaba Vace and Fun Teams for their incredible control net models")
    gr.Markdown("- <B>Tencent for the impressive Hunyuan Video models")
    gr.Markdown("- <B>Lightricks for the super fast LTX Video models")
    gr.Markdown("- <B>Cocktail Peanuts</B> : QA and simple installation via Pinokio.computer")
    gr.Markdown("- <B>Tophness</B> : created (former) multi tabs and queuing frameworks")
    gr.Markdown("- <B>AmericanPresidentJimmyCarter</B> : added original support for Skip Layer Guidance")
    gr.Markdown("- <B>Remade_AI</B> : for their awesome Loras collection")
    gr.Markdown("- <B>Reevoy24</B> : for his repackaging / completing the documentation")
    gr.Markdown("<BR>Huge acknowlegments to these great open source projects used in WanGP:")
    gr.Markdown("- <B>Rife</B>: temporal upsampler (https://github.com/hzwer/ECCV2022-RIFE)")
    gr.Markdown("- <B>DwPose</B>: Open Pose extractor (https://github.com/IDEA-Research/DWPose)")
    gr.Markdown("- <B>Midas</B>: Depth extractor (https://github.com/isl-org/MiDaS")
    gr.Markdown("- <B>Matanyone</B> and <B>SAM2</B>: Mask Generation (https://github.com/pq-yang/MatAnyone) and (https://github.com/facebookresearch/sam2)")


def generate_info_tab():
<<<<<<< HEAD
    gr.Markdown("<FONT SIZE=3>Welcome to a super fast and low VRAM AI Video Generator !</FONT>")
    
    gr.Markdown("The VRAM requirements will depend greatly of the resolution and the duration of the video, for instance :")
    gr.Markdown("- 848 x 480 with a 14B model: 80 frames (5s) : 8 GB of VRAM")
    gr.Markdown("- 848 x 480 with the 1.3B model: 80 frames (5s) : 5 GB of VRAM")
    gr.Markdown("- 1280 x 720 with a 14B model: 80 frames (5s): 11 GB of VRAM")
    gr.Markdown("It is not recommmended to generate a video longer than 8s (128 frames) even if there is still some VRAM left as some artifacts may appear")
    gr.Markdown("Please note that if your turn on compilation, the first denoising step of the first video generation will be slow due to the compilation. Therefore all your tests should be done with compilation turned off.")
=======
>>>>>>> e0666a3e


    with open("docs/VACE.md", "r", encoding="utf-8") as reader:
        vace= reader.read()

    with open("docs/MODELS.md", "r", encoding="utf-8") as reader:
        models = reader.read()

    with open("docs/LORAS.md", "r", encoding="utf-8") as reader:
        loras = reader.read()

    with gr.Tabs() :
        with gr.Tab("Models", id="models"):
            gr.Markdown(models)
        with gr.Tab("Loras", id="loras"):
            gr.Markdown(loras)
        with gr.Tab("Vace", id="vace"):
            gr.Markdown(vace)



def generate_dropdown_model_list(current_model_type):
    dropdown_types= transformer_types if len(transformer_types) > 0 else model_types 
    if current_model_type not in dropdown_types:
        dropdown_types.append(current_model_type)
    dropdown_choices = [ ( get_model_name(type),  type ) for type in dropdown_types]
    return gr.Dropdown(
        choices= dropdown_choices,
        value= current_model_type,
        show_label= False,
        scale= 2,
        elem_id="model_list",
        elem_classes="model_list_class",
        )

def set_new_tab(tab_state, new_tab_no):
    global vmc_event_handler    

    tab_video_mask_creator = 2

    old_tab_no = tab_state.get("tab_no",0)
    # print(f"old tab {old_tab_no}, new tab {new_tab_no}")
    if old_tab_no == tab_video_mask_creator:
        vmc_event_handler(False)
    elif new_tab_no == tab_video_mask_creator:
        if gen_in_progress:
            gr.Info("Unable to access this Tab while a Generation is in Progress. Please come back later")
            tab_state["tab_no"] = 0
            return gr.Tabs(selected="video_gen") 
        else:
            vmc_event_handler(True)
    tab_state["tab_no"] = new_tab_no
    return gr.Tabs() 

def select_tab(tab_state, evt:gr.SelectData):
    return set_new_tab(tab_state, evt.index)

def get_js():
    start_quit_timer_js = """
    () => {
        function findAndClickGradioButton(elemId) {
            const gradioApp = document.querySelector('gradio-app') || document;
            const button = gradioApp.querySelector(`#${elemId}`);
            if (button) { button.click(); }
        }

        if (window.quitCountdownTimeoutId) clearTimeout(window.quitCountdownTimeoutId);

        let js_click_count = 0;
        const max_clicks = 5;

        function countdownStep() {
            if (js_click_count < max_clicks) {
                findAndClickGradioButton('trigger_info_single_btn');
                js_click_count++;
                window.quitCountdownTimeoutId = setTimeout(countdownStep, 1000);
            } else {
                findAndClickGradioButton('force_quit_btn_hidden');
            }
        }

        countdownStep();
    }
    """

    cancel_quit_timer_js = """
    () => {
        if (window.quitCountdownTimeoutId) {
            clearTimeout(window.quitCountdownTimeoutId);
            window.quitCountdownTimeoutId = null;
            console.log("Quit countdown cancelled (single trigger).");
        }
    }
    """

    trigger_zip_download_js = """
    (base64String) => {
        if (!base64String) {
        console.log("No base64 zip data received, skipping download.");
        return;
        }
        try {
        const byteCharacters = atob(base64String);
        const byteNumbers = new Array(byteCharacters.length);
        for (let i = 0; i < byteCharacters.length; i++) {
            byteNumbers[i] = byteCharacters.charCodeAt(i);
        }
        const byteArray = new Uint8Array(byteNumbers);
        const blob = new Blob([byteArray], { type: 'application/zip' });

        const url = URL.createObjectURL(blob);
        const a = document.createElement('a');
        a.style.display = 'none';
        a.href = url;
        a.download = 'queue.zip';
        document.body.appendChild(a);
        a.click();

        window.URL.revokeObjectURL(url);
        document.body.removeChild(a);
        console.log("Zip download triggered.");
        } catch (e) {
        console.error("Error processing base64 data or triggering download:", e);
        }
    }
    """

    trigger_settings_download_js = """
    (base64String, filename) => {
        if (!base64String) {
        console.log("No base64 settings data received, skipping download.");
        return;
        }
        try {
        const byteCharacters = atob(base64String);
        const byteNumbers = new Array(byteCharacters.length);
        for (let i = 0; i < byteCharacters.length; i++) {
            byteNumbers[i] = byteCharacters.charCodeAt(i);
        }
        const byteArray = new Uint8Array(byteNumbers);
        const blob = new Blob([byteArray], { type: 'application/text' });

        const url = URL.createObjectURL(blob);
        const a = document.createElement('a');
        a.style.display = 'none';
        a.href = url;
        a.download = filename;
        document.body.appendChild(a);
        a.click();

        window.URL.revokeObjectURL(url);
        document.body.removeChild(a);
        console.log("settings download triggered.");
        } catch (e) {
        console.error("Error processing base64 data or triggering download:", e);
        }
    }
    """
    return start_quit_timer_js, cancel_quit_timer_js, trigger_zip_download_js, trigger_settings_download_js

def create_ui():
    global vmc_event_handler    
    css = """
        #model_list{
        background-color:black;
        padding:1px}

        #model_list input {
        font-size:25px}

        .title-with-lines {
            display: flex;
            align-items: center;
            margin: 25px 0;
        }
        .line {
            flex-grow: 1;
            height: 1px;
            background-color: #333;
        }
        h2 {
            margin: 0 20px;
            white-space: nowrap;
        }
        .queue-item {
            border: 1px solid #ccc;
            padding: 10px;
            margin: 5px 0;
            border-radius: 5px;
        }
        .current {
            background: #f8f9fa;
            border-left: 4px solid #007bff;
        }
        .task-header {
            display: flex;
            justify-content: space-between;
            margin-bottom: 5px;
        }
        .progress-container {
            height: 10px;
            background: #e9ecef;
            border-radius: 5px;
            overflow: hidden;
        }
        .progress-bar {
            height: 100%;
            background: #007bff;
            transition: width 0.3s ease;
        }
        .task-details {
            display: flex;
            justify-content: space-between;
            font-size: 0.9em;
            color: #6c757d;
            margin-top: 5px;
        }
        .task-prompt {
            font-size: 0.8em;
            color: #868e96;
            margin-top: 5px;
            white-space: nowrap;
            overflow: hidden;
            text-overflow: ellipsis;
        }
        #queue_df th {
            pointer-events: none;
            text-align: center;
            vertical-align: middle;
            font-size:11px;
        }
        #xqueue_df table {
            width: 100%;
            overflow: hidden !important;
        }
        #xqueue_df::-webkit-scrollbar {
            display: none !important;
        }
        #xqueue_df {
            scrollbar-width: none !important;
            -ms-overflow-style: none !important;
        }
        .selection-button {
            display: none;
        }
        .cell-selected {
            --ring-color: none;
        }
        #queue_df th:nth-child(1),
        #queue_df td:nth-child(1) {
            width: 60px;
            text-align: center;
            vertical-align: middle;
            cursor: default !important;
            pointer-events: none;
        }
        #xqueue_df th:nth-child(2),
        #queue_df td:nth-child(2) {
            text-align: center;
            vertical-align: middle;
            white-space: normal;
        }
        #queue_df td:nth-child(2) {
            cursor: default !important;
        }
        #queue_df th:nth-child(3),
        #queue_df td:nth-child(3) {
            width: 60px;
            text-align: center;
            vertical-align: middle;
            cursor: default !important;
            pointer-events: none;
        }
        #queue_df th:nth-child(4),
        #queue_df td:nth-child(4) {
            width: 60px;
            text-align: center;
            white-space: nowrap;
            cursor: default !important;
            pointer-events: none;
        }
        #queue_df th:nth-child(5), #queue_df td:nth-child(7),
        #queue_df th:nth-child(6), #queue_df td:nth-child(8) {
            width: 60px;
            text-align: center;
            vertical-align: middle;
        }
        #queue_df td:nth-child(5) img,
        #queue_df td:nth-child(6) img {
            max-width: 50px;
            max-height: 50px;
            object-fit: contain;
            display: block;
            margin: auto;
            cursor: pointer;
        }
        #queue_df th:nth-child(7), #queue_df td:nth-child(9),
        #queue_df th:nth-child(8), #queue_df td:nth-child(10),
        #queue_df th:nth-child(9), #queue_df td:nth-child(11) {
            width: 20px;
            padding: 2px !important;
            cursor: pointer;
            text-align: center;
            font-weight: bold;
            vertical-align: middle;
        }
        #queue_df td:nth-child(5):hover,
        #queue_df td:nth-child(6):hover,
        #queue_df td:nth-child(7):hover,
        #queue_df td:nth-child(8):hover,
        #queue_df td:nth-child(9):hover {
            background-color: #e0e0e0;
        }
        #image-modal-container {
            position: fixed;
            top: 0;
            left: 0;
            width: 100%;
            height: 100%;
            background-color: rgba(0, 0, 0, 0.7);
            justify-content: center;
            align-items: center;
            z-index: 1000;
            padding: 20px;
            box-sizing: border-box;
        }
        #image-modal-container > div {
             background-color: white;
             padding: 15px;
             border-radius: 8px;
             max-width: 90%;
             max-height: 90%;
             overflow: auto;
             position: relative;
             display: flex;
             flex-direction: column;
        }
         #image-modal-container img {
             max-width: 100%;
             max-height: 80vh;
             object-fit: contain;
             margin-top: 10px;
         }
         #image-modal-close-button-row {
             display: flex;
             justify-content: flex-end;
         }
         #image-modal-close-button-row button {
            cursor: pointer;
         }
        .progress-container-custom {
            width: 100%;
            background-color: #e9ecef;
            border-radius: 0.375rem;
            overflow: hidden;
            height: 25px;
            position: relative;
            margin-top: 5px;
            margin-bottom: 5px;
        }
        .progress-bar-custom {
            height: 100%;
            background-color: #0d6efd;
            transition: width 0.3s ease-in-out;
            display: flex;
            align-items: center;
            justify-content: center;
            color: white;
            font-size: 0.9em;
            font-weight: bold;
            white-space: nowrap;
            overflow: hidden;
        }
        .progress-bar-custom.idle {
            background-color: #6c757d;
        }
        .progress-bar-text {
            position: absolute;
            top: 0;
            left: 0;
            width: 100%;
            height: 100%;
            display: flex;
            align-items: center;
            justify-content: center;
            color: white;
            mix-blend-mode: difference;
            font-size: 0.9em;
            font-weight: bold;
            white-space: nowrap;
            z-index: 2;
            pointer-events: none;
        }

        .hover-image {
        cursor: pointer;
        position: relative;
        display: inline-block; /* Important for positioning */
        }

        .hover-image .tooltip {
        visibility: hidden;
        opacity: 0;
        position: absolute;
        top: 100%;
        left: 50%;
        transform: translateX(-50%);
        background-color: rgba(0, 0, 0, 0.8);
        color: white;
        padding: 4px 6px;
        border-radius: 2px;
        font-size: 14px;
        white-space: nowrap;
        pointer-events: none;
        z-index: 9999;         
        transition: visibility 0s linear 1s, opacity 0.3s linear 1s; /* Delay both properties */
        }

        .hover-image .tooltip2 {
            visibility: hidden;
            opacity: 0;
            position: absolute;
            top: 50%; /* Center vertically with the image */
            left: 0; /* Position to the left of the image */
            transform: translateY(-50%); /* Center vertically */
            margin-left: -10px; /* Small gap to the left of image */
            background-color: rgba(0, 0, 0, 0.8);
            color: white;
            padding: 8px 12px;
            border-radius: 4px;
            font-size: 14px;
            white-space: nowrap;
            pointer-events: none;
            z-index: 9999;         
            transition: visibility 0s linear 1s, opacity 0.3s linear 1s;
        }
                
        .hover-image:hover .tooltip, .hover-image:hover .tooltip2 {
        visibility: visible;
        opacity: 1;
        transition: visibility 0s linear 1s, opacity 0.3s linear 1s; /* 1s delay before showing */
        }
    """
    UI_theme = server_config.get("UI_theme", "default")
    UI_theme  = args.theme if len(args.theme) > 0 else UI_theme
    if UI_theme == "gradio":
        theme = None
    else:
        theme = gr.themes.Soft(font=["Verdana"], primary_hue="sky", neutral_hue="slate", text_size="md")

<<<<<<< HEAD
    with gr.Blocks(css=css, theme=theme, title= "PixelByte") as main:
        gr.Markdown("<div align=center><H1>Pixel<SUP>Byte</SUP>")
=======
    js = """
    function() {
        // Attach function to window object to make it globally accessible
        window.sendColIndex = function(index) {
            const input= document.querySelector('#preview_column_no textarea');
            if (input) {
                input.value = index;
                input.dispatchEvent(new Event("input", { bubbles: true }));
                input.focus();
                input.blur();
                console.log('Events dispatched for column:', index);
                }
        };
        
        console.log('sendColIndex function attached to window');
    }
    """
    with gr.Blocks(css=css, js=js,  theme=theme, title= "WanGP") as main:
        gr.Markdown(f"<div align=center><H1>Wan<SUP>GP</SUP> v{WanGP_version} <FONT SIZE=4>by <I>DeepBeepMeep</I></FONT> <FONT SIZE=3>") # (<A HREF='https://github.com/deepbeepmeep/Wan2GP'>Updates</A>)</FONT SIZE=3></H1></div>")
>>>>>>> e0666a3e
        global model_list

        tab_state = gr.State({ "tab_no":0 }) 

        with gr.Tabs(selected="video_gen", ) as main_tabs:
            with gr.Tab("Video Generator", id="video_gen") as video_generator_tab:
                with gr.Row():
                    if args.lock_model:    
                        gr.Markdown("<div class='title-with-lines'><div class=line></div><h2>" + get_model_name(transformer_type) + "</h2><div class=line></div>")
                        model_choice = gr.Dropdown(visible=False, value= transformer_type)
                    else:
                        gr.Markdown("<div class='title-with-lines'><div class=line width=100%></div></div>")
                        model_choice = generate_dropdown_model_list(transformer_type)
                        gr.Markdown("<div class='title-with-lines'><div class=line width=100%></div></div>")
                with gr.Row():
                    header = gr.Markdown(generate_header(transformer_type, compile, attention_mode), visible= True)
                with gr.Row():
                    (   state, loras_choices, lset_name, state,
                        video_guide, video_mask, image_refs, video_prompt_type_video_trigger, prompt_enhancer_row
                    ) = generate_video_tab(model_choice=model_choice, header=header, main = main)
            with gr.Tab("Guides", id="info") as info_tab:
                generate_info_tab()
            with gr.Tab("Video Mask Creator", id="video_mask_creator") as video_mask_creator:
                matanyone_app.display(main_tabs, tab_state, model_choice, video_guide, video_mask, image_refs, video_prompt_type_video_trigger)
            if not args.lock_config:
                with gr.Tab("Downloads", id="downloads") as downloads_tab:
                    generate_download_tab(lset_name, loras_choices, state)
                with gr.Tab("Configuration", id="configuration") as configuration_tab:
                    generate_configuration_tab(state, main, header, model_choice, prompt_enhancer_row)
            with gr.Tab("About"):
                generate_about_tab()

        main_tabs.select(fn=select_tab, inputs= [tab_state], outputs= main_tabs, trigger_mode="multiple")
        return main

if __name__ == "__main__":
    atexit.register(autosave_queue)
    download_ffmpeg()
    # threading.Thread(target=runner, daemon=True).start()
    os.environ["GRADIO_ANALYTICS_ENABLED"] = "False"
    server_port = int(args.server_port)
    if os.name == "nt":
        asyncio.set_event_loop_policy(asyncio.WindowsSelectorEventLoopPolicy())
    if server_port == 0:
        server_port = int(os.getenv("SERVER_PORT", "7860"))
    server_name = args.server_name
    if args.listen:
        server_name = "0.0.0.0"
    if len(server_name) == 0:
        server_name = os.getenv("SERVER_NAME", "localhost")      
    demo = create_ui()
    if args.open_browser:
        import webbrowser 
        if server_name.startswith("http"):
            url = server_name 
        else:
            url = "http://" + server_name 
        webbrowser.open(url + ":" + str(server_port), new = 0, autoraise = True)
    demo.launch(server_name=server_name, server_port=server_port, share=args.share, allowed_paths=[save_path])<|MERGE_RESOLUTION|>--- conflicted
+++ resolved
@@ -6329,7 +6329,7 @@
         )
 
 def generate_about_tab():
-    gr.Markdown("<H2>Wan 2.1 model for the GPU Poor</H2>")
+    gr.Markdown("<H2>WanGP - Wan 2.1 model for the GPU Poor by <B>DeepBeepMeep</B> (<A HREF='https://github.com/deepbeepmeep/Wan2GP'>GitHub</A>)</H2>")
     gr.Markdown("Original Wan 2.1 Model by <B>Alibaba</B> (<A HREF='https://github.com/Wan-Video/Wan2.1'>GitHub</A>)")
     gr.Markdown("Many thanks to:")
     gr.Markdown("- <B>Alibaba Wan team for the best open source video generator")
@@ -6349,17 +6349,6 @@
 
 
 def generate_info_tab():
-<<<<<<< HEAD
-    gr.Markdown("<FONT SIZE=3>Welcome to a super fast and low VRAM AI Video Generator !</FONT>")
-    
-    gr.Markdown("The VRAM requirements will depend greatly of the resolution and the duration of the video, for instance :")
-    gr.Markdown("- 848 x 480 with a 14B model: 80 frames (5s) : 8 GB of VRAM")
-    gr.Markdown("- 848 x 480 with the 1.3B model: 80 frames (5s) : 5 GB of VRAM")
-    gr.Markdown("- 1280 x 720 with a 14B model: 80 frames (5s): 11 GB of VRAM")
-    gr.Markdown("It is not recommmended to generate a video longer than 8s (128 frames) even if there is still some VRAM left as some artifacts may appear")
-    gr.Markdown("Please note that if your turn on compilation, the first denoising step of the first video generation will be slow due to the compilation. Therefore all your tests should be done with compilation turned off.")
-=======
->>>>>>> e0666a3e
 
 
     with open("docs/VACE.md", "r", encoding="utf-8") as reader:
@@ -6810,10 +6799,6 @@
     else:
         theme = gr.themes.Soft(font=["Verdana"], primary_hue="sky", neutral_hue="slate", text_size="md")
 
-<<<<<<< HEAD
-    with gr.Blocks(css=css, theme=theme, title= "PixelByte") as main:
-        gr.Markdown("<div align=center><H1>Pixel<SUP>Byte</SUP>")
-=======
     js = """
     function() {
         // Attach function to window object to make it globally accessible
@@ -6833,7 +6818,6 @@
     """
     with gr.Blocks(css=css, js=js,  theme=theme, title= "WanGP") as main:
         gr.Markdown(f"<div align=center><H1>Wan<SUP>GP</SUP> v{WanGP_version} <FONT SIZE=4>by <I>DeepBeepMeep</I></FONT> <FONT SIZE=3>") # (<A HREF='https://github.com/deepbeepmeep/Wan2GP'>Updates</A>)</FONT SIZE=3></H1></div>")
->>>>>>> e0666a3e
         global model_list
 
         tab_state = gr.State({ "tab_no":0 }) 
