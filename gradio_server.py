import os
import time
import threading
import argparse
from mmgp import offload, safetensors2, profile_type 
try:
    import triton
except ImportError:
    pass
from pathlib import Path
from datetime import datetime
import gradio as gr
import random
import json
import wan
from wan.configs import MAX_AREA_CONFIGS, WAN_CONFIGS, SUPPORTED_SIZES
from wan.utils.utils import cache_video
from wan.modules.attention import get_attention_modes, get_supported_attention_modes
import torch
import gc
import traceback
import math
import asyncio
from wan.utils import prompt_parser
PROMPT_VARS_MAX = 10

target_mmgp_version = "3.3.3"
from importlib.metadata import version
mmgp_version = version("mmgp")
if mmgp_version != target_mmgp_version:
    print(f"Incorrect version of mmgp ({mmgp_version}), version {target_mmgp_version} is needed. Please upgrade with the command 'pip install -r requirements.txt'")
    exit()
queue = []
lock = threading.Lock()
current_task_id = None
task_id = 0
progress_tracker = {}
tracker_lock = threading.Lock()
file_list = []
last_model_type = None

def format_time(seconds):
    if seconds < 60:
        return f"{seconds:.1f}s"
    elif seconds < 3600:
        minutes = seconds / 60
        return f"{minutes:.1f}m"
    else:
        hours = int(seconds // 3600)
        minutes = int((seconds % 3600) // 60)
        return f"{hours}h {minutes}m"

def runner():
    global current_task_id
    while True:
        with lock:
            for item in queue:
                task_id_runner = item['id']
                with tracker_lock:
                    progress = progress_tracker.get(task_id_runner, {})
                
                if item['state'] == "Processing":
                    current_step = progress.get('current_step', 0)
                    total_steps = progress.get('total_steps', 0)
                    elapsed = time.time() - progress.get('start_time', time.time())
                    status = progress.get('status', "")
                    repeats = progress.get("repeats", "0/0")
                    item.update({
                        'progress': f"{((current_step/total_steps)*100 if total_steps > 0 else 0):.1f}%",
                        'steps': f"{current_step}/{total_steps}",
                        'time': format_time(elapsed),
                        'repeats': f"{repeats}",
                        'status': f"{status}"
                    })
            if not any(item['state'] == "Processing" for item in queue):
                for item in queue:
                    if item['state'] == "Queued":
                        item['status'] = "Processing"
                        item['state'] = "Processing"
                        current_task_id = item['id']
                        threading.Thread(target=process_task, args=(item,)).start()
                        break
        time.sleep(1)

def process_prompt_and_add_tasks(
    prompt,
    negative_prompt,
    resolution,
    video_length,
    seed,
    num_inference_steps,
    guidance_scale,
    flow_shift,
    embedded_guidance_scale,
    repeat_generation,
    multi_images_gen_type,
    tea_cache,
    tea_cache_start_step_perc,
    loras_choices,
    loras_mult_choices,
    image_to_continue,
    image_to_end,
    video_to_continue,
    max_frames,
    RIFLEx_setting,
    slg_switch,
    slg_layers,
    slg_start,
    slg_end,
    state_arg,
    image2video
):
    if len(prompt) ==0:
        return
    prompt, errors = prompt_parser.process_template(prompt)
    if len(errors) > 0:
        gr.Info("Error processing prompt template: " + errors)
        return
    prompts = prompt.replace("\r", "").split("\n")
    prompts = [prompt.strip() for prompt in prompts if len(prompt.strip())>0 and not prompt.startswith("#")]
    if len(prompts) ==0:
        return

    for single_prompt in prompts:
        task_params = (
            single_prompt,
            negative_prompt,
            resolution,
            video_length,
            seed,
            num_inference_steps,
            guidance_scale,
            flow_shift,
            embedded_guidance_scale,
            repeat_generation,
            multi_images_gen_type,
            tea_cache,
            tea_cache_start_step_perc,
            loras_choices,
            loras_mult_choices,
            image_to_continue,
            image_to_end,
            video_to_continue,
            max_frames,
            RIFLEx_setting,
            slg_switch,
            slg_layers,
            slg_start,
            slg_end,
            state_arg,
            image2video
        )
        add_video_task(*task_params)
    return update_queue_data()

def process_task(task):
    try:
        task_id, *params = task['params']
        generate_video(task_id, *params)
    finally:
        with lock:
            queue[:] = [item for item in queue if item['id'] != task['id']]
        with tracker_lock:
            if task['id'] in progress_tracker:
                del progress_tracker[task['id']]

def add_video_task(*params):
    global task_id
    with lock:
        task_id += 1
        current_task_id = task_id
        queue.append({
            "id": current_task_id,
            "params": (current_task_id,) + params,
            "state": "Queued",
            "status": "Queued",
            "repeats": "0/0",
            "progress": "0.0%",
            "steps": f"0/{params[5]}",
            "time": "--",
            "prompt": params[0]
        })
    return

def move_up(selected_indices):
    if not selected_indices or len(selected_indices) == 0:
        return update_queue_data()
    idx = selected_indices[0]
    if isinstance(idx, list):
        idx = idx[0]
    idx = int(idx)
    with lock:
        if idx > 0:
            queue[idx], queue[idx-1] = queue[idx-1], queue[idx]
    return update_queue_data()

def move_down(selected_indices):
    if not selected_indices or len(selected_indices) == 0:
        return update_queue_data()
    idx = selected_indices[0]
    if isinstance(idx, list):
        idx = idx[0]
    idx = int(idx)
    with lock:
        if idx < len(queue)-1:
            queue[idx], queue[idx+1] = queue[idx+1], queue[idx]
    return update_queue_data()

def remove_task(selected_indices):
    if not selected_indices or len(selected_indices) == 0:
        return update_queue_data()
    idx = selected_indices[0]
    if isinstance(idx, list):
        idx = idx[0]
    idx = int(idx)
    with lock:
        if idx < len(queue):
            if idx == 0:
                wan_model._interrupt = True
            del queue[idx]
    return update_queue_data()

def update_queue_data():
    with lock:
        data = []
        for item in queue:
            truncated_prompt = (item['prompt'][:97] + '...') if len(item['prompt']) > 100 else item['prompt']
            full_prompt = item['prompt'].replace('"', '&quot;')
            prompt_cell = f'<span title="{full_prompt}">{truncated_prompt}</span>'
            data.append([
                item.get('status', "Starting"),
                item.get('repeats', "0/0"),
                item.get('progress', "0.0%"),
                item.get('steps', ''),
                item.get('time', '--'),
                prompt_cell,
                "↑",
                "↓",
                "✖"
            ])
        return data

def _parse_args():
    parser = argparse.ArgumentParser(
        description="Generate a video from a text prompt or image using Gradio")

    parser.add_argument(
        "--quantize-transformer",
        action="store_true",
        help="On the fly 'transformer' quantization"
    )

    parser.add_argument(
        "--share",
        action="store_true",
        help="Create a shared URL to access webserver remotely"
    )

    parser.add_argument(
        "--lock-config",
        action="store_true",
        help="Prevent modifying the configuration from the web interface"
    )

    parser.add_argument(
        "--preload",
        type=str,
        default="0",
        help="Megabytes of the diffusion model to preload in VRAM"
    )

    parser.add_argument(
        "--multiple-images",
        action="store_true",
        help="Allow inputting multiple images with image to video"
    )


    parser.add_argument(
        "--lora-dir-i2v",
        type=str,
        default="",
        help="Path to a directory that contains Loras for i2v"
    )


    parser.add_argument(
        "--lora-dir",
        type=str,
        default="", 
        help="Path to a directory that contains Loras"
    )

    parser.add_argument(
        "--check-loras",
        action="store_true",
        help="Filter Loras that are not valid"
    )


    parser.add_argument(
        "--lora-preset",
        type=str,
        default="",
        help="Lora preset to preload"
    )

    parser.add_argument(
        "--i2v-settings",
        type=str,
        default="i2v_settings.json",
        help="Path to settings file for i2v"
    )

    parser.add_argument(
        "--t2v-settings",
        type=str,
        default="t2v_settings.json",
        help="Path to settings file for t2v"
    )

    # parser.add_argument(
    #     "--lora-preset-i2v",
    #     type=str,
    #     default="",
    #     help="Lora preset to preload for i2v"
    # )

    parser.add_argument(
        "--profile",
        type=str,
        default=-1,
        help="Profile No"
    )

    parser.add_argument(
        "--verbose",
        type=str,
        default=1,
        help="Verbose level"
    )

    parser.add_argument(
        "--steps",
        type=int,
        default=0,
        help="default denoising steps"
    )

    parser.add_argument(
        "--frames",
        type=int,
        default=0,
        help="default number of frames"
    )

    parser.add_argument(
        "--seed",
        type=int,
        default=-1,
        help="default generation seed"
    )

    parser.add_argument(
        "--advanced",
        action="store_true",
        help="Access advanced options by default"
    )

    parser.add_argument(
        "--server-port",
        type=str,
        default=0,
        help="Server port"
    )

    parser.add_argument(
        "--server-name",
        type=str,
        default="",
        help="Server name"
    )
    parser.add_argument(
        "--gpu",
        type=str,
        default="",
        help="Default GPU Device"
    )

    parser.add_argument(
        "--gpu",
        type=str,
        default="",
        help="Default GPU Device"
    )

    parser.add_argument(
        "--open-browser",
        action="store_true",
        help="open browser"
    )

    parser.add_argument(
        "--t2v",
        action="store_true",
        help="text to video mode"
    )

    parser.add_argument(
        "--i2v",
        action="store_true",
        help="image to video mode"
    )

    parser.add_argument(
        "--t2v-14B",
        action="store_true",
        help="text to video mode 14B model"
    )

    parser.add_argument(
        "--t2v-1-3B",
        action="store_true",
        help="text to video mode 1.3B model"
    )

    parser.add_argument(
        "--compile",
        action="store_true",
        help="Enable pytorch compilation"
    )

    parser.add_argument(
        "--listen",
        action="store_true",
        help="Server accessible on local network"
    )

    # parser.add_argument(
    #     "--fast",
    #     action="store_true",
    #     help="use Fast model"
    # )

    # parser.add_argument(
    #     "--fastest",
    #     action="store_true",
    #     help="activate the best config"
    # )

    parser.add_argument(
    "--attention",
    type=str,
    default="",
    help="attention mode"
    )

    parser.add_argument(
    "--vae-config",
    type=str,
    default="",
    help="vae config mode"
    )    

    args = parser.parse_args()

    return args

def get_lora_dir(i2v):
    lora_dir =args.lora_dir
    if i2v and len(lora_dir)==0:
        lora_dir =args.lora_dir_i2v
    if len(lora_dir) > 0:
        return lora_dir

    root_lora_dir = "loras_i2v" if i2v else "loras"

    if not i2v:
        if  "1.3B" in transformer_filename_t2v:
            lora_dir_1_3B = os.path.join(root_lora_dir, "1.3B")
            if os.path.isdir(lora_dir_1_3B ):
                return lora_dir_1_3B
        else:
            lora_dir_14B = os.path.join(root_lora_dir, "14B")
            if os.path.isdir(lora_dir_14B ):
                return lora_dir_14B
    return root_lora_dir    

attention_modes_installed = get_attention_modes()
attention_modes_supported = get_supported_attention_modes()
<<<<<<< HEAD

=======
>>>>>>> 91e35a80
args = _parse_args()
args.flow_reverse = True

lock_ui_attention = False
lock_ui_transformer = False
lock_ui_compile = False

preload =int(args.preload)
force_profile_no = int(args.profile)
verbose_level = int(args.verbose)
quantizeTransformer = args.quantize_transformer
check_loras = args.check_loras ==1
advanced = args.advanced

transformer_choices_t2v=["ckpts/wan2.1_text2video_1.3B_bf16.safetensors", "ckpts/wan2.1_text2video_14B_bf16.safetensors", "ckpts/wan2.1_text2video_14B_quanto_int8.safetensors"]   
transformer_choices_i2v=["ckpts/wan2.1_image2video_480p_14B_bf16.safetensors", "ckpts/wan2.1_image2video_480p_14B_quanto_int8.safetensors", "ckpts/wan2.1_image2video_720p_14B_bf16.safetensors", "ckpts/wan2.1_image2video_720p_14B_quanto_int8.safetensors"]
text_encoder_choices = ["ckpts/models_t5_umt5-xxl-enc-bf16.safetensors", "ckpts/models_t5_umt5-xxl-enc-quanto_int8.safetensors"]

server_config_filename = "gradio_config.json"

if not Path(server_config_filename).is_file():
    server_config = {"attention_mode" : "auto",  
                     "transformer_filename": transformer_choices_t2v[0], 
                     "transformer_filename_i2v": transformer_choices_i2v[1],  ########
                     "text_encoder_filename" : text_encoder_choices[1],
                     "save_path": os.path.join(os.getcwd(), "gradio_outputs"),
                     "compile" : "",
                     "metadata_type": "metadata",
                     "default_ui": "t2v",
                     "boost" : 1,
                     "vae_config": 0,
                     "profile" : profile_type.LowRAM_LowVRAM,
                     "reload_model": 2 }

    with open(server_config_filename, "w", encoding="utf-8") as writer:
        writer.write(json.dumps(server_config))
else:
    with open(server_config_filename, "r", encoding="utf-8") as reader:
        text = reader.read()
    server_config = json.loads(text)

def get_settings_file_name(i2v):
    return args.i2v_settings if i2v else args.t2v_settings

def get_default_settings(filename, i2v):
    def  get_default_prompt(i2v):
        if i2v:
            return "Several giant wooly mammoths approach treading through a snowy meadow, their long wooly fur lightly blows in the wind as they walk, snow covered trees and dramatic snow capped mountains in the distance, mid afternoon light with wispy clouds and a sun high in the distance creates a warm glow, the low camera view is stunning capturing the large furry mammal with beautiful photography, depth of field."
        else:
            return "A large orange octopus is seen resting on the bottom of the ocean floor, blending in with the sandy and rocky terrain. Its tentacles are spread out around its body, and its eyes are closed. The octopus is unaware of a king crab that is crawling towards it from behind a rock, its claws raised and ready to attack. The crab is brown and spiny, with long legs and antennae. The scene is captured from a wide angle, showing the vastness and depth of the ocean. The water is clear and blue, with rays of sunlight filtering through. The shot is sharp and crisp, with a high dynamic range. The octopus and the crab are in focus, while the background is slightly blurred, creating a depth of field effect."

    defaults_filename = get_settings_file_name(i2v)
    if not Path(defaults_filename).is_file():
        ui_defaults = {
            "prompts": get_default_prompt(i2v),
            "resolution": "832x480",
            "video_length": 81,
            "image_prompt_type" : 0, 
            "num_inference_steps": 30,
            "seed": -1,
            "repeat_generation": 1,
            "multi_images_gen_type": 0,        
            "guidance_scale": 5.0,
            "flow_shift": get_default_flow(filename, i2v),
            "negative_prompt": "",
            "activated_loras": [],
            "loras_multipliers": "",
            "tea_cache": 0.0,
            "tea_cache_start_step_perc": 0,
            "RIFLEx_setting": 0,
            "slg_switch": 0,
            "slg_layers": [9],
            "slg_start_perc": 10,
            "slg_end_perc": 90
        }
        with open(defaults_filename, "w", encoding="utf-8") as f:
            json.dump(ui_defaults, f, indent=4)
    else:
        with open(defaults_filename, "r", encoding="utf-8") as f:
            ui_defaults = json.load(f)

    default_seed = args.seed
    if default_seed > -1:
        ui_defaults["seed"] = default_seed
    default_number_frames = args.frames
    if default_number_frames > 0:
        ui_defaults["video_length"] = default_number_frames
    default_number_steps = args.steps
    if default_number_steps > 0:
        ui_defaults["num_inference_steps"] = default_number_steps
    return ui_defaults

transformer_filename_t2v = server_config["transformer_filename"]
transformer_filename_i2v = server_config.get("transformer_filename_i2v", transformer_choices_i2v[1]) ########

text_encoder_filename = server_config["text_encoder_filename"]
attention_mode = server_config["attention_mode"]
if len(args.attention)> 0:
    if args.attention in ["auto", "sdpa", "sage", "sage2", "flash", "xformers"]:
        attention_mode = args.attention
        lock_ui_attention = True
    else:
        raise Exception(f"Unknown attention mode '{args.attention}'")

profile =  force_profile_no if force_profile_no >=0 else server_config["profile"]
compile = server_config.get("compile", "")
boost = server_config.get("boost", 1)
vae_config = server_config.get("vae_config", 0)
if len(args.vae_config) > 0:
    vae_config = int(args.vae_config)

reload_needed = False
default_ui = server_config.get("default_ui", "t2v") 
metadata = server_config.get("metadata_type", "metadata")
save_path = server_config.get("save_path", os.path.join(os.getcwd(), "gradio_outputs"))
use_image2video = default_ui != "t2v"
if args.t2v:
    use_image2video = False
if args.i2v:
    use_image2video = True
if args.t2v_14B:
    use_image2video = False
    if not "14B" in transformer_filename_t2v: 
        transformer_filename_t2v = transformer_choices_t2v[2]
    lock_ui_transformer = False

if args.t2v_1_3B:
    transformer_filename_t2v = transformer_choices_t2v[0]
    use_image2video = False
    lock_ui_transformer = False

only_allow_edit_in_advanced = False
lora_preselected_preset = args.lora_preset
lora_preselected_preset_for_i2v = use_image2video
# if args.fast : #or args.fastest
#     transformer_filename_t2v = transformer_choices_t2v[2]
#     attention_mode="sage2" if "sage2" in attention_modes_supported else "sage"
#     default_tea_cache = 0.15
#     lock_ui_attention = True
#     lock_ui_transformer = True

if  args.compile: #args.fastest or
    compile="transformer"
    lock_ui_compile = True

model_filename = ""
lora_model_filename = ""
#attention_mode="sage"
#attention_mode="sage2"
#attention_mode="flash"
#attention_mode="sdpa"
#attention_mode="xformers"
# compile = "transformer"

def preprocess_loras(sd):
    if not use_image2video:
        return sd
    
    new_sd = {}
    first = next(iter(sd), None)
    if first == None:
        return sd
    if  not first.startswith("lora_unet_"):
        return sd
    print("Converting Lora Safetensors format to Lora Diffusers format")
    alphas = {}
    repl_list = ["cross_attn", "self_attn", "ffn"]
    src_list = ["_" + k + "_" for k in repl_list]
    tgt_list = ["." + k + "." for k in repl_list]

    for k,v in sd.items():
        k = k.replace("lora_unet_blocks_","diffusion_model.blocks.")

        for s,t in zip(src_list, tgt_list):
            k = k.replace(s,t)

        k = k.replace("lora_up","lora_B")
        k = k.replace("lora_down","lora_A")

        if "alpha" in k:
            alphas[k] = v
        else:
            new_sd[k] = v

    new_alphas = {}
    for k,v in new_sd.items():
        if "lora_B" in k:
            dim = v.shape[1]
        elif "lora_A" in k:
            dim = v.shape[0]
        else:
            continue
        alpha_key = k[:-len("lora_X.weight")] +"alpha"
        if alpha_key in alphas:
            scale = alphas[alpha_key] / dim
            new_alphas[alpha_key] = scale
        else:
            print(f"Lora alpha'{alpha_key}' is missing")
    new_sd.update(new_alphas)
    return new_sd


def download_models(transformer_filename, text_encoder_filename):
    def computeList(filename):
        pos = filename.rfind("/")
        filename = filename[pos+1:]
        return [filename]        
    
    from huggingface_hub import hf_hub_download, snapshot_download    
    repoId = "DeepBeepMeep/Wan2.1" 
    sourceFolderList = ["xlm-roberta-large", "",  ]
    fileList = [ [], ["Wan2.1_VAE_bf16.safetensors", "models_clip_open-clip-xlm-roberta-large-vit-huge-14-bf16.safetensors" ] + computeList(text_encoder_filename) + computeList(transformer_filename) ]   
    targetRoot = "ckpts/" 
    for sourceFolder, files in zip(sourceFolderList,fileList ):
        if len(files)==0:
            if not Path(targetRoot + sourceFolder).exists():
                snapshot_download(repo_id=repoId,  allow_patterns=sourceFolder +"/*", local_dir= targetRoot)
        else:
             for onefile in files:     
                if len(sourceFolder) > 0: 
                    if not os.path.isfile(targetRoot + sourceFolder + "/" + onefile ):          
                        hf_hub_download(repo_id=repoId,  filename=onefile, local_dir = targetRoot, subfolder=sourceFolder)
                else:
                    if not os.path.isfile(targetRoot + onefile ):          
                        hf_hub_download(repo_id=repoId,  filename=onefile, local_dir = targetRoot)


offload.default_verboseLevel = verbose_level
to_remove = ["models_clip_open-clip-xlm-roberta-large-vit-huge-14.pth", "Wan2.1_VAE.pth"]
for file_name in to_remove:
    file_name = os.path.join("ckpts",file_name)
    if os.path.isfile(file_name):
        try:
            os.remove(file_name)
        except:
            pass

download_models(transformer_filename_i2v if use_image2video else transformer_filename_t2v, text_encoder_filename) 

def sanitize_file_name(file_name, rep =""):
    return file_name.replace("/",rep).replace("\\",rep).replace(":",rep).replace("|",rep).replace("?",rep).replace("<",rep).replace(">",rep).replace("\"",rep) 

def extract_preset(lset_name, loras):
    loras_choices = []
    loras_choices_files = []
    loras_mult_choices = ""
    prompt =""
    full_prompt =""
    lset_name = sanitize_file_name(lset_name)
    lora_dir = get_lora_dir(use_image2video)
    if not lset_name.endswith(".lset"):
        lset_name_filename = os.path.join(lora_dir, lset_name + ".lset" ) 
    else:
        lset_name_filename = os.path.join(lora_dir, lset_name ) 
    error = ""
    if not os.path.isfile(lset_name_filename):
        error = f"Preset '{lset_name}' not found "
    else:
        missing_loras = []

        with open(lset_name_filename, "r", encoding="utf-8") as reader:
            text = reader.read()
        lset = json.loads(text)

        loras_choices_files = lset["loras"]
        for lora_file in loras_choices_files:
            choice = os.path.join(lora_dir, lora_file)
            if choice not in loras:
                missing_loras.append(lora_file)
            else:
                loras_choice_no = loras.index(choice)
                loras_choices.append(str(loras_choice_no))

        if len(missing_loras) > 0:
            error = f"Unable to apply Lora preset '{lset_name} because the following Loras files are missing or invalid: {missing_loras}"
        
        loras_mult_choices = lset["loras_mult"]
        prompt = lset.get("prompt", "")
        full_prompt = lset.get("full_prompt", False)
    return loras_choices, loras_mult_choices, prompt, full_prompt, error


    
def setup_loras(i2v, transformer,  lora_dir, lora_preselected_preset, split_linear_modules_map = None):
    loras =[]
    loras_names = []
    default_loras_choices = []
    default_loras_multis_str = ""
    loras_presets = []
    default_lora_preset = ""
    default_lora_preset_prompt = ""

    from pathlib import Path

    lora_dir = get_lora_dir(i2v)
    if lora_dir != None :
        if not os.path.isdir(lora_dir):
            raise Exception("--lora-dir should be a path to a directory that contains Loras")


    if lora_dir != None:
        import glob
        dir_loras =  glob.glob( os.path.join(lora_dir , "*.sft") ) + glob.glob( os.path.join(lora_dir , "*.safetensors") ) 
        dir_loras.sort()
        loras += [element for element in dir_loras if element not in loras ]

        dir_presets =  glob.glob( os.path.join(lora_dir , "*.lset") ) 
        dir_presets.sort()
        loras_presets = [ Path(Path(file_path).parts[-1]).stem for file_path in dir_presets]

    if transformer !=None:
        loras = offload.load_loras_into_model(transformer, loras,  activate_all_loras=False, check_only= True, preprocess_sd=preprocess_loras, split_linear_modules_map = split_linear_modules_map) #lora_multiplier,

    if len(loras) > 0:
        loras_names = [ Path(lora).stem for lora in loras  ]

    if len(lora_preselected_preset) > 0:
        if not os.path.isfile(os.path.join(lora_dir, lora_preselected_preset + ".lset")):
            raise Exception(f"Unknown preset '{lora_preselected_preset}'")
        default_lora_preset = lora_preselected_preset
        default_loras_choices, default_loras_multis_str, default_lora_preset_prompt, _ , error = extract_preset(default_lora_preset, loras)
        if len(error) > 0:
            print(error[:200])
    return loras, loras_names, loras_presets, default_loras_choices, default_loras_multis_str, default_lora_preset_prompt, default_lora_preset


def load_t2v_model(model_filename, value):

    cfg = WAN_CONFIGS['t2v-14B']
    # cfg = WAN_CONFIGS['t2v-1.3B']    
    print(f"Loading '{model_filename}' model...")

    wan_model = wan.WanT2V(
        config=cfg,
        checkpoint_dir="ckpts",
        device_id=0,
        rank=0,
        t5_fsdp=False,
        dit_fsdp=False,
        use_usp=False,
        model_filename=model_filename,
        text_encoder_filename= text_encoder_filename
    )

    pipe = {"transformer": wan_model.model, "text_encoder" : wan_model.text_encoder.model,  "vae": wan_model.vae.model } 

    return wan_model, pipe

def load_i2v_model(model_filename, value):

    print(f"Loading '{model_filename}' model...")

    if value == '720P':
        cfg = WAN_CONFIGS['i2v-14B']
        wan_model = wan.WanI2V(
            config=cfg,
            checkpoint_dir="ckpts",
            device_id=0,
            rank=0,
            t5_fsdp=False,
            dit_fsdp=False,
            use_usp=False,
            i2v720p= True,
            model_filename=model_filename,
            text_encoder_filename=text_encoder_filename
        )            
        pipe = {"transformer": wan_model.model, "text_encoder" : wan_model.text_encoder.model,  "text_encoder_2": wan_model.clip.model, "vae": wan_model.vae.model } #

    elif value == '480P':
        cfg = WAN_CONFIGS['i2v-14B']
        wan_model = wan.WanI2V(
            config=cfg,
            checkpoint_dir="ckpts",
            device_id=0,
            rank=0,
            t5_fsdp=False,
            dit_fsdp=False,
            use_usp=False,
            i2v720p= False,
            model_filename=model_filename,
            text_encoder_filename=text_encoder_filename

        )
        pipe = {"transformer": wan_model.model, "text_encoder" : wan_model.text_encoder.model,  "text_encoder_2": wan_model.clip.model, "vae": wan_model.vae.model } #
    else:
        raise Exception("Model i2v {value} not supported")
    return wan_model, pipe

def model_needed(i2v):
    return transformer_filename_i2v if i2v else transformer_filename_t2v

def load_models(i2v):
    global model_filename
    model_filename = model_needed(i2v)
    download_models(model_filename, text_encoder_filename)
    if i2v:
        res720P = "720p" in model_filename
        wan_model, pipe = load_i2v_model(model_filename, "720P" if res720P else "480P")
    else:
        wan_model, pipe = load_t2v_model(model_filename, "")
    kwargs = { "extraModelsToQuantize": None}
    if profile == 2 or profile == 4:
        kwargs["budgets"] = { "transformer" : 100 if preload  == 0 else preload, "text_encoder" : 100, "*" : 1000 }
        # if profile == 4:
        #     kwargs["partialPinning"] = True
    elif profile == 3:
        kwargs["budgets"] = { "*" : "70%" }
    offloadobj = offload.profile(pipe, profile_no= profile, compile = compile, quantizeTransformer = quantizeTransformer, loras = "transformer", **kwargs)  
    if len(args.gpu) > 0:
        torch.set_default_device(args.gpu)

    return wan_model, offloadobj, pipe["transformer"] 

wan_model, offloadobj, transformer = load_models(use_image2video)
if check_loras:
    setup_loras(use_image2video, transformer,  get_lora_dir(use_image2video), "", None)
    exit()
del transformer

gen_in_progress = False

def get_auto_attention():
    for attn in ["sage2","sage","sdpa"]:
        if attn in attention_modes_supported:
            return attn
    return "sdpa"

def get_default_flow(filename, i2v):
    return 7.0 if "480p" in filename and i2v else 5.0 


def get_model_name(model_filename):
    if "image" in model_filename:
        model_name = "Wan2.1 image2video"
        model_name += " 720p" if "720p" in model_filename else " 480p"
    else:
        model_name = "Wan2.1 text2video"
        model_name += " 14B" if "14B" in model_filename else " 1.3B"

    return model_name

def generate_header(model_filename, compile, attention_mode):
    
    header = "<div class='title-with-lines'><div class=line></div><h2>"
    
    model_name = get_model_name(model_filename)

    header += model_name 
    header += " (attention mode: " + (attention_mode if attention_mode!="auto" else "auto/" + get_auto_attention() )
    if attention_mode not in attention_modes_installed:
        header += " -NOT INSTALLED-"
    elif attention_mode not in attention_modes_supported:
        header += " -NOT SUPPORTED-"

    if compile:
        header += ", pytorch compilation ON"
    header += ") </h2><div class=line></div>    "


    return header

def apply_changes(  state,
                    transformer_t2v_choice,
                    transformer_i2v_choice,
                    text_encoder_choice,
                    save_path_choice,
                    attention_choice,
                    compile_choice,
                    profile_choice,
                    vae_config_choice,
                    metadata_choice,
                    default_ui_choice ="t2v",
                    boost_choice = 1,
                    reload_choice = 1
):
    if args.lock_config:
        return
    if gen_in_progress:
        yield "<DIV ALIGN=CENTER>Unable to change config when a generation is in progress</DIV>"
        return
    global offloadobj, wan_model, loras, loras_names, default_loras_choices, default_loras_multis_str, default_lora_preset_prompt, default_lora_preset, loras_presets
    server_config = {"attention_mode" : attention_choice,  
                     "transformer_filename": transformer_choices_t2v[transformer_t2v_choice], 
                     "transformer_filename_i2v": transformer_choices_i2v[transformer_i2v_choice],  ##########
                     "text_encoder_filename" : text_encoder_choices[text_encoder_choice],
                     "save_path" : save_path_choice,
                     "compile" : compile_choice,
                     "profile" : profile_choice,
                     "vae_config" : vae_config_choice,
                     "metadata_choice": metadata_choice,
                     "default_ui" : default_ui_choice,
                     "boost" : boost_choice,
                     "reload_model" : reload_choice,
                       }

    if Path(server_config_filename).is_file():
        with open(server_config_filename, "r", encoding="utf-8") as reader:
            text = reader.read()
        old_server_config = json.loads(text)
        if lock_ui_transformer:
            server_config["transformer_filename"] = old_server_config["transformer_filename"]
            server_config["transformer_filename_i2v"] = old_server_config["transformer_filename_i2v"]
        if lock_ui_attention:
            server_config["attention_mode"] = old_server_config["attention_mode"]
        if lock_ui_compile:
            server_config["compile"] = old_server_config["compile"]

    with open(server_config_filename, "w", encoding="utf-8") as writer:
        writer.write(json.dumps(server_config))

    changes = []
    for k, v in server_config.items():
        v_old = old_server_config.get(k, None)
        if v != v_old:
            changes.append(k)

    global attention_mode, profile, compile, transformer_filename_t2v, transformer_filename_i2v, text_encoder_filename, vae_config, boost, lora_dir, reload_needed
    attention_mode = server_config["attention_mode"]
    profile = server_config["profile"]
    compile = server_config["compile"]
    transformer_filename_t2v = server_config["transformer_filename"]
    transformer_filename_i2v = server_config["transformer_filename_i2v"]
    text_encoder_filename = server_config["text_encoder_filename"]
    vae_config = server_config["vae_config"]
    boost = server_config["boost"]
    if  all(change in ["attention_mode", "vae_config", "default_ui", "boost", "save_path", "metadata_choice"] for change in changes ):
        pass
    else:
        reload_needed = True


    yield "<DIV ALIGN=CENTER>The new configuration has been succesfully applied</DIV>"



from moviepy.editor import ImageSequenceClip
import numpy as np

def save_video(final_frames, output_path, fps=24):
    assert final_frames.ndim == 4 and final_frames.shape[3] == 3, f"invalid shape: {final_frames} (need t h w c)"
    if final_frames.dtype != np.uint8:
        final_frames = (final_frames * 255).astype(np.uint8)
    ImageSequenceClip(list(final_frames), fps=fps).write_videofile(output_path, verbose= False, logger = None)

def build_callback(taskid, state, pipe, num_inference_steps, repeats):
    start_time = time.time()
    def update_progress(step_idx, _):
        with tracker_lock:
            step_idx += 1
            if state.get("abort", False):
                # pipe._interrupt = True
                phase = "Aborting"
            elif step_idx  == num_inference_steps:
                phase = "VAE Decoding"
            else:
                phase = "Denoising"
            elapsed = time.time() - start_time
            progress_tracker[taskid] = {
                'current_step': step_idx,
                'total_steps': num_inference_steps,
                'start_time': start_time,
                'last_update': time.time(),
                'repeats': repeats,
                'status': phase
            }
    return update_progress

def refresh_gallery(state):
    file_list = state.get("file_list", None)
    return file_list

def finalize_gallery(state):
    choice = 0
    if "in_progress" in state:
        del state["in_progress"]
        choice = state.get("selected",0)
    time.sleep(0.2)
    global gen_in_progress
    gen_in_progress = False
    return gr.Gallery(selected_index=choice), gr.Button(interactive=True), gr.Button(visible=False), gr.Checkbox(visible=False), gr.Text(visible=False, value="")

def select_video(state , event_data: gr.EventData):
    data=  event_data._data
    if data!=None:
        state["selected"] = data.get("index",0)
    return 

def expand_slist(slist, num_inference_steps ):
    new_slist= []
    inc =  len(slist) / num_inference_steps 
    pos = 0
    for i in range(num_inference_steps):
        new_slist.append(slist[ int(pos)])
        pos += inc
    return new_slist

def generate_video(
    task_id,
    prompt,
    negative_prompt,    
    resolution,
    video_length,
    seed,
    num_inference_steps,
    guidance_scale,
    flow_shift,
    embedded_guidance_scale,
    repeat_generation,
    multi_images_gen_type,
    tea_cache,
    tea_cache_start_step_perc,    
    loras_choices,
    loras_mult_choices,
    image_to_continue,
    image_to_end,
    video_to_continue,
    max_frames,
    RIFLEx_setting,
    slg_switch,
    slg_layers,    
    slg_start,
    slg_end, 
    state,
    image2video,
    progress=gr.Progress() #track_tqdm= True

):
<<<<<<< HEAD
    global wan_model, offloadobj, reload_needed, last_model_type
    file_model_needed = model_needed(image2video)
    with lock:
        queue_not_empty = len(queue) > 0
    if(last_model_type != image2video and (queue_not_empty or server_config.get("reload_model",1) == 2) and (file_model_needed !=  model_filename or reload_needed)):
=======

    global wan_model, offloadobj, reload_needed
    file_model_needed = model_needed(image2video)
    if file_model_needed !=  model_filename or reload_needed:
>>>>>>> 91e35a80
        del wan_model
        if offloadobj is not None:
            offloadobj.release()
            del offloadobj
        gc.collect()
<<<<<<< HEAD
        print(f"Loading model {get_model_name(file_model_needed)}...")
        wan_model, offloadobj, trans = load_models(image2video)
        print(f"Model loaded")
=======
        yield f"Loading model {get_model_name(file_model_needed)}..."
        wan_model, offloadobj, trans = load_models(image2video)
        yield f"Model loaded"
>>>>>>> 91e35a80
        reload_needed=  False

    from PIL import Image
    import numpy as np
    import tempfile

    if wan_model == None:
        raise gr.Error("Unable to generate a Video while a new configuration is being applied.")
    if attention_mode == "auto":
        attn = get_auto_attention()
    elif attention_mode in attention_modes_supported:
        attn = attention_mode
    else:
        gr.Info(f"You have selected attention mode '{attention_mode}'. However it is not installed or supported on your system. You should either install it or switch to the default 'sdpa' attention.")
        return

<<<<<<< HEAD
    #if state.get("validate_success",0) != 1:
    #    return
=======
    if state.get("validate_success",0) != 1:
        return
>>>>>>> 91e35a80
    raw_resolution = resolution
    width, height = resolution.split("x")
    width, height = int(width), int(height)

    if slg_switch == 0:
        slg_layers = None
    if image2video:
        if "480p" in  transformer_filename_i2v and width * height > 848*480:
            gr.Info("You must use the 720P image to video model to generate videos with a resolution equivalent to 720P")
            return

        resolution = str(width) + "*" + str(height)  
        if  resolution not in ['720*1280', '1280*720', '480*832', '832*480']:
            gr.Info(f"Resolution {resolution} not supported by image 2 video")
            return

    else:
        if "1.3B" in  transformer_filename_t2v and width * height > 848*480:
            gr.Info("You must use the 14B text to video model to generate videos with a resolution equivalent to 720P")
            return
    
    offload.shared_state["_attention"] =  attn
 
     # VAE Tiling
    device_mem_capacity = torch.cuda.get_device_properties(0).total_memory / 1048576
    if vae_config == 0:
        if device_mem_capacity >= 24000:
            use_vae_config = 1            
        elif device_mem_capacity >= 8000:
            use_vae_config = 2
        else:          
            use_vae_config = 3
    else:
        use_vae_config = vae_config

    if use_vae_config == 1:
        VAE_tile_size = 0  
    elif use_vae_config == 2:
        VAE_tile_size = 256  
    else: 
        VAE_tile_size = 128  

    trans = wan_model.model

    global gen_in_progress
    gen_in_progress = True
    temp_filename = None
    if image2video:
        if video_to_continue != None and len(video_to_continue) >0 :
            input_image_or_video_path = video_to_continue
            # pipeline.num_input_frames = max_frames
            # pipeline.max_frames = max_frames
    else:
        input_image_or_video_path = None

    loras = state["loras"]
    if len(loras) > 0:
        def is_float(element: any) -> bool:
            if element is None: 
                return False
            try:
                float(element)
                return True
            except ValueError:
                return False
        list_mult_choices_nums = []
        if len(loras_mult_choices) > 0:
            loras_mult_choices_list = loras_mult_choices.replace("\r", "").split("\n")
            loras_mult_choices_list = [multi for multi in loras_mult_choices_list if len(multi)>0 and not multi.startswith("#")]
            loras_mult_choices = " ".join(loras_mult_choices_list)
            list_mult_choices_str = loras_mult_choices.split(" ")
            for i, mult in enumerate(list_mult_choices_str):
                mult = mult.strip()
                if "," in mult:
                    multlist = mult.split(",")
                    slist = []
                    for smult in multlist:
                        if not is_float(smult):                
                            raise gr.Error(f"Lora sub value no {i+1} ({smult}) in Multiplier definition '{multlist}' is invalid")
                        slist.append(float(smult))
                    slist = expand_slist(slist, num_inference_steps )
                    list_mult_choices_nums.append(slist)
                else:
                    if not is_float(mult):                
                        raise gr.Error(f"Lora Multiplier no {i+1} ({mult}) is invalid")
                    list_mult_choices_nums.append(float(mult))
        if len(list_mult_choices_nums ) < len(loras_choices):
            list_mult_choices_nums  += [1.0] * ( len(loras_choices) - len(list_mult_choices_nums ) )
        loras_selected = [ lora for i, lora in enumerate(loras) if str(i) in loras_choices]
        pinnedLora = False #profile !=5 #False # # # 
<<<<<<< HEAD
        offload.load_loras_into_model(trans, loras_selected, list_mult_choices_nums, activate_all_loras=True, preprocess_sd=preprocess_loras, pinnedLora=pinnedLora, split_linear_modules_map = None)
=======
        offload.load_loras_into_model(trans, loras_selected, list_mult_choices_nums, activate_all_loras=True, preprocess_sd=preprocess_loras, pinnedLora=pinnedLora, split_linear_modules_map = None) 
>>>>>>> 91e35a80
        errors = trans._loras_errors
        if len(errors) > 0:
            error_files = [msg for _ ,  msg  in errors]
            raise gr.Error("Error while loading Loras: " + ", ".join(error_files))
    seed = None if seed == -1 else seed
    # negative_prompt = "" # not applicable in the inference

    if "abort" in state:
        del state["abort"]
    state["in_progress"] = True
    state["selected"] = 0
 
    enable_RIFLEx = RIFLEx_setting == 0 and video_length > (6* 16) or RIFLEx_setting == 1
    # VAE Tiling
    device_mem_capacity = torch.cuda.get_device_properties(0).total_memory / 1048576

    joint_pass = boost ==1 #and profile != 1 and profile != 3  
   # TeaCache   
    trans.enable_teacache = tea_cache > 0
    if trans.enable_teacache:
        trans.teacache_multiplier = tea_cache
        trans.rel_l1_thresh = 0
        trans.teacache_start_step =  int(tea_cache_start_step_perc*num_inference_steps/100)

        if image2video:
            if '480p' in transformer_filename_i2v: 
                # teacache_thresholds = [0.13, .19, 0.26]
                trans.coefficients = [-3.02331670e+02,  2.23948934e+02, -5.25463970e+01,  5.87348440e+00, -2.01973289e-01]
            elif '720p' in transformer_filename_i2v:
                teacache_thresholds = [0.18, 0.2 , 0.3]
                trans.coefficients = [-114.36346466,   65.26524496,  -18.82220707,    4.91518089,   -0.23412683]
            else:
                raise gr.Error("Teacache not supported for this model")
        else:
            if '1.3B' in transformer_filename_t2v:
                # teacache_thresholds= [0.05, 0.07, 0.08]
                trans.coefficients = [2.39676752e+03, -1.31110545e+03,  2.01331979e+02, -8.29855975e+00, 1.37887774e-01]
            elif '14B' in transformer_filename_t2v:
                # teacache_thresholds = [0.14, 0.15, 0.2]
                trans.coefficients = [-5784.54975374,  5449.50911966, -1811.16591783,   256.27178429, -13.02252404]
            else:
                    raise gr.Error("Teacache not supported for this model")

    import random
    if seed == None or seed <0:
        seed = random.randint(0, 999999999)

    global file_list
    state["file_list"] = file_list
    global save_path
    os.makedirs(save_path, exist_ok=True)
    abort = False
    if trans.enable_teacache:
        trans.teacache_counter = 0
        trans.num_steps = num_inference_steps                
        trans.teacache_skipped_steps = 0
        trans.previous_residual_uncond = None
        trans.previous_residual_cond = None
    video_no = 0
    repeats = f"{video_no}/{repeat_generation}"
    callback = build_callback(task_id, state, trans, num_inference_steps, repeats)
    offload.shared_state["callback"] = callback
    gc.collect()
    torch.cuda.empty_cache()
    wan_model._interrupt = False
    for i in range(repeat_generation):
        try:
            with tracker_lock:
                progress_tracker[task_id] = {
                    'current_step': 0,
                    'total_steps': num_inference_steps,
                    'start_time': time.time(),
                    'last_update': time.time(),
                    'repeats': f"{video_no}/{repeat_generation}",
                    'status': "Encoding Prompt"
                }
            video_no += 1
            if image2video:
                samples = wan_model.generate(
                    prompt,
                    image_to_continue.convert('RGB'),  
                    image_to_end.convert('RGB') if image_to_end != None else None,  
                    frame_num=(video_length // 4)* 4 + 1,
                    max_area=MAX_AREA_CONFIGS[resolution], 
                    shift=flow_shift,
                    sampling_steps=num_inference_steps,
                    guide_scale=guidance_scale,
                    n_prompt=negative_prompt,
                    seed=seed,
                    offload_model=False,
                    callback=callback,
                    enable_RIFLEx = enable_RIFLEx,
                    VAE_tile_size = VAE_tile_size,
                    joint_pass = joint_pass,
                    slg_layers = slg_layers,
                    slg_start = slg_start/100,
                    slg_end = slg_end/100,
                )

            else:
                samples = wan_model.generate(
                    prompt,
                    frame_num=(video_length // 4)* 4 + 1,
                    size=(width, height),
                    shift=flow_shift,
                    sampling_steps=num_inference_steps,
                    guide_scale=guidance_scale,
                    n_prompt=negative_prompt,
                    seed=seed,
                    offload_model=False,
                    callback=callback,
                    enable_RIFLEx = enable_RIFLEx,
                    VAE_tile_size = VAE_tile_size,
                    joint_pass = joint_pass,
                    slg_layers = slg_layers,
                    slg_start = slg_start/100,
                    slg_end = slg_end/100,
                )
        except Exception as e:
            gen_in_progress = False
            if temp_filename!= None and  os.path.isfile(temp_filename):
                os.remove(temp_filename)
            if(offload.last_offload_obj): offload.last_offload_obj.unload_all()
            if(trans): offload.unload_loras_from_model(trans)
            # if compile:
            #     cache_size = torch._dynamo.config.cache_size_limit                                      
            #     torch.compiler.reset()
            #     torch._dynamo.config.cache_size_limit = cache_size

            gc.collect()
            torch.cuda.empty_cache()
            s = str(e)
            keyword_list = ["vram", "VRAM", "memory","allocat"]
            VRAM_crash= False
            if any( keyword in s for keyword in keyword_list):
                VRAM_crash = True
            else:
<<<<<<< HEAD
                stack = traceback.extract_stack(f=None, limit=5)
                for frame in stack:
                    if any( keyword in frame.name for keyword in keyword_list):
                        VRAM_crash = True
                        break
            state["prompt"] = ""
            if VRAM_crash:
                raise gr.Error("The generation of the video has encountered an error: it is likely that you have unsufficient VRAM and you should therefore reduce the video resolution or its number of frames.")
            else:
                raise gr.Error(f"The generation of the video has encountered an error, please check your terminal for more information. '{s}'")
        finally:
            with tracker_lock:
                if task_id in progress_tracker:
                    del progress_tracker[task_id]

        if trans.enable_teacache:
            print(f"Teacache Skipped Steps:{trans.teacache_skipped_steps}/{num_inference_steps}" )
            trans.previous_residual_uncond = None
            trans.previous_residual_cond = None

        if samples != None:
            samples = samples.to("cpu")
        offload.last_offload_obj.unload_all()
        gc.collect()
        torch.cuda.empty_cache()

        if samples == None:
            end_time = time.time()
            abort = True
            state["prompt"] = ""
        else:
            sample = samples.cpu()
            # video = rearrange(sample.cpu().numpy(), "c t h w -> t h w c")
=======
                sample = samples.cpu()
                # video = rearrange(sample.cpu().numpy(), "c t h w -> t h w c")

                time_flag = datetime.fromtimestamp(time.time()).strftime("%Y-%m-%d-%Hh%Mm%Ss")
                if os.name == 'nt':
                    file_name = f"{time_flag}_seed{seed}_{sanitize_file_name(prompt[:50]).strip()}.mp4"
                else:
                    file_name = f"{time_flag}_seed{seed}_{sanitize_file_name(prompt[:100]).strip()}.mp4"
                video_path = os.path.join(save_path, file_name)        
                cache_video(
                    tensor=sample[None],
                    save_file=video_path,
                    fps=16,
                    nrow=1,
                    normalize=True,
                    value_range=(-1, 1))

                configs = get_settings_dict(state, use_image2video, prompt, 0 if image_to_end == None else 1 , video_length, raw_resolution, num_inference_steps, seed, repeat_generation, multi_images_gen_type, guidance_scale, flow_shift, negative_prompt, loras_choices, 
                      loras_mult_choices, tea_cache , tea_cache_start_step_perc, RIFLEx_setting, slg_switch, slg_layers, slg_start, slg_end)
>>>>>>> 91e35a80

            time_flag = datetime.fromtimestamp(time.time()).strftime("%Y-%m-%d-%Hh%Mm%Ss")
            if os.name == 'nt':
                file_name = f"{time_flag}_seed{seed}_{sanitize_file_name(prompt[:50]).strip()}.mp4"
            else:
                file_name = f"{time_flag}_seed{seed}_{sanitize_file_name(prompt[:100]).strip()}.mp4"
            video_path = os.path.join(save_path, file_name)        
            cache_video(
                tensor=sample[None],
                save_file=video_path,
                fps=16,
                nrow=1,
                normalize=True,
                value_range=(-1, 1))
            
            configs = get_settings_dict(state, use_image2video, prompt, 0 if image_to_end == None else 1 , video_length, raw_resolution, num_inference_steps, seed, repeat_generation, multi_images_gen_type, guidance_scale, flow_shift, negative_prompt, loras_choices, 
                  loras_mult_choices, tea_cache , tea_cache_start_step_perc, RIFLEx_setting, slg_switch, slg_layers, slg_start, slg_end)

            metadata_choice = server_config.get("metadata_choice","metadata")
            if metadata_choice == "json":
                with open(video_path.replace('.mp4', '.json'), 'w') as f:
                    json.dump(configs, f, indent=4)
            elif metadata_choice == "metadata":
                from mutagen.mp4 import MP4
                file = MP4(video_path)
                file.tags['©cmt'] = [json.dumps(configs)]
                file.save()

            print(f"New video saved to Path: "+video_path)
            file_list.append(video_path)
        seed += 1
        last_model_type = image2video
  
    if temp_filename!= None and  os.path.isfile(temp_filename):
        os.remove(temp_filename)
    gen_in_progress = False
    offload.unload_loras_from_model(trans)

def get_new_preset_msg(advanced = True):
    if advanced:
        return "Enter here a Name for a Lora Preset or Choose one in the List"
    else:
        return "Choose a Lora Preset in this List to Apply a Special Effect"


def validate_delete_lset(lset_name):
    if len(lset_name) == 0 or lset_name == get_new_preset_msg(True) or lset_name == get_new_preset_msg(False):
        gr.Info(f"Choose a Preset to delete")
        return  gr.Button(visible= True), gr.Checkbox(visible= True), gr.Button(visible= True), gr.Button(visible= True), gr.Button(visible= False), gr.Button(visible= False) 
    else:
        return  gr.Button(visible= False), gr.Checkbox(visible= False), gr.Button(visible= False), gr.Button(visible= False), gr.Button(visible= True), gr.Button(visible= True) 
    
def validate_save_lset(lset_name):
    if len(lset_name) == 0 or lset_name == get_new_preset_msg(True) or lset_name == get_new_preset_msg(False):
        gr.Info("Please enter a name for the preset")
        return  gr.Button(visible= True), gr.Checkbox(visible= True), gr.Button(visible= True), gr.Button(visible= True), gr.Button(visible= False), gr.Button(visible= False),gr.Checkbox(visible= False) 
    else:
        return  gr.Button(visible= False), gr.Button(visible= False), gr.Button(visible= False), gr.Button(visible= False), gr.Button(visible= True), gr.Button(visible= True),gr.Checkbox(visible= True)

def cancel_lset():
    return gr.Button(visible= True), gr.Button(visible= True), gr.Button(visible= True), gr.Button(visible= True), gr.Button(visible= False), gr.Button(visible= False), gr.Button(visible= False), gr.Checkbox(visible= False)



def save_lset(state, lset_name, loras_choices, loras_mult_choices, prompt, save_lset_prompt_cbox):    
    loras_presets = state["loras_presets"] 
    loras = state["loras"]
    if state.get("validate_success",0) == 0:
        pass
    if len(lset_name) == 0 or lset_name == get_new_preset_msg(True) or lset_name == get_new_preset_msg(False):
        gr.Info("Please enter a name for the preset")
        lset_choices =[("Please enter a name for a Lora Preset","")]
    else:
        lset_name = sanitize_file_name(lset_name)

        loras_choices_files = [ Path(loras[int(choice_no)]).parts[-1] for choice_no in loras_choices  ]
        lset  = {"loras" : loras_choices_files, "loras_mult" : loras_mult_choices}
        if save_lset_prompt_cbox!=1:
            prompts = prompt.replace("\r", "").split("\n")
            prompts = [prompt for prompt in prompts if len(prompt)> 0 and prompt.startswith("#")]
            prompt = "\n".join(prompts)

        if len(prompt) > 0:
            lset["prompt"] = prompt
        lset["full_prompt"] = save_lset_prompt_cbox ==1
        

        lset_name_filename = lset_name + ".lset" 
        full_lset_name_filename = os.path.join(get_lora_dir(use_image2video), lset_name_filename) 

        with open(full_lset_name_filename, "w", encoding="utf-8") as writer:
            writer.write(json.dumps(lset, indent=4))

        if lset_name in loras_presets:
            gr.Info(f"Lora Preset '{lset_name}' has been updated")
        else:
            gr.Info(f"Lora Preset '{lset_name}' has been created")
            loras_presets.append(Path(Path(lset_name_filename).parts[-1]).stem )
        lset_choices = [ ( preset, preset) for preset in loras_presets ]
        lset_choices.append( (get_new_preset_msg(), ""))
        state["loras_presets"] = loras_presets
    return gr.Dropdown(choices=lset_choices, value= lset_name), gr.Button(visible= True), gr.Button(visible= True), gr.Button(visible= True), gr.Button(visible= True), gr.Button(visible= False), gr.Button(visible= False), gr.Checkbox(visible= False)

def delete_lset(state, lset_name):
    loras_presets = state["loras_presets"]
    lset_name_filename = os.path.join( get_lora_dir(use_image2video),  sanitize_file_name(lset_name) + ".lset" )
    if len(lset_name) > 0 and lset_name != get_new_preset_msg(True) and  lset_name != get_new_preset_msg(False):
        if not os.path.isfile(lset_name_filename):
            raise gr.Error(f"Preset '{lset_name}' not found ")
        os.remove(lset_name_filename)
        pos = loras_presets.index(lset_name) 
        gr.Info(f"Lora Preset '{lset_name}' has been deleted")
        loras_presets.remove(lset_name)
    else:
        pos = len(loras_presets) 
        gr.Info(f"Choose a Preset to delete")

    state["loras_presets"] = loras_presets

    lset_choices = [ (preset, preset) for preset in loras_presets]
    lset_choices.append((get_new_preset_msg(), ""))
    return  gr.Dropdown(choices=lset_choices, value= lset_choices[pos][1]), gr.Button(visible= True), gr.Button(visible= True), gr.Button(visible= True), gr.Button(visible= True), gr.Button(visible= False), gr.Checkbox(visible= False)

def refresh_lora_list(state, lset_name, loras_choices):
    loras_names = state["loras_names"]
    prev_lora_names_selected = [ loras_names[int(i)] for i in loras_choices]

    loras, loras_names, loras_presets, _, _, _, _  = setup_loras(use_image2video, None,  get_lora_dir(use_image2video), lora_preselected_preset, None)
    state["loras"] = loras
    state["loras_names"] = loras_names
    state["loras_presets"] = loras_presets

    gc.collect()
    new_loras_choices = [ (loras_name, str(i)) for i,loras_name in enumerate(loras_names)]
    new_loras_dict = { loras_name: str(i) for i,loras_name in enumerate(loras_names) }
    lora_names_selected = []
    for lora in prev_lora_names_selected:
        lora_id = new_loras_dict.get(lora, None)
        if lora_id!= None:
            lora_names_selected.append(lora_id)

    lset_choices = [ (preset, preset) for preset in loras_presets]
    lset_choices.append((get_new_preset_msg( state["advanced"]), "")) 
    if lset_name in loras_presets:
        pos = loras_presets.index(lset_name) 
    else:
        pos = len(loras_presets)
        lset_name =""
    
    errors = getattr(wan_model.model, "_loras_errors", "")
    if errors !=None and len(errors) > 0:
        error_files = [path for path, _ in errors]
        gr.Info("Error while refreshing Lora List, invalid Lora files: " + ", ".join(error_files))
    else:
        gr.Info("Lora List has been refreshed")


    return gr.Dropdown(choices=lset_choices, value= lset_choices[pos][1]), gr.Dropdown(choices=new_loras_choices, value= lora_names_selected) 

def apply_lset(state, wizard_prompt_activated, lset_name, loras_choices, loras_mult_choices, prompt):

    state["apply_success"] = 0

    if len(lset_name) == 0 or lset_name== get_new_preset_msg(True) or lset_name== get_new_preset_msg(False):
        gr.Info("Please choose a preset in the list or create one")
    else:
        loras = state["loras"]
        loras_choices, loras_mult_choices, preset_prompt, full_prompt, error = extract_preset(lset_name, loras)
        if len(error) > 0:
            gr.Info(error)
        else:
            if full_prompt:
                prompt = preset_prompt
            elif len(preset_prompt) > 0:
                prompts = prompt.replace("\r", "").split("\n")
                prompts = [prompt for prompt in prompts if len(prompt)>0 and not prompt.startswith("#")]
                prompt = "\n".join(prompts) 
                prompt = preset_prompt + '\n' + prompt
            gr.Info(f"Lora Preset '{lset_name}' has been applied")
            state["apply_success"] = 1
            wizard_prompt_activated = "on"

    return wizard_prompt_activated, loras_choices, loras_mult_choices, prompt


def extract_prompt_from_wizard(state, variables_names, prompt, wizard_prompt, allow_null_values, *args):

    prompts = wizard_prompt.replace("\r" ,"").split("\n")

    new_prompts = [] 
    macro_already_written = False
    for prompt in prompts:
        if not macro_already_written and not prompt.startswith("#") and "{"  in prompt and "}"  in prompt:
            variables =  variables_names.split("\n")   
            values = args[:len(variables)]
            macro = "! "
            for i, (variable, value) in enumerate(zip(variables, values)):
                if len(value) == 0 and not allow_null_values:
                    return prompt, "You need to provide a value for '" + variable + "'" 
                sub_values= [ "\"" + sub_value + "\"" for sub_value in value.split("\n") ]
                value = ",".join(sub_values)
                if i>0:
                    macro += " : "    
                macro += "{" + variable + "}"+ f"={value}"
            if len(variables) > 0:
                macro_already_written = True
                new_prompts.append(macro)
            new_prompts.append(prompt)
        else:
            new_prompts.append(prompt)

    prompt = "\n".join(new_prompts)
    return prompt, ""

def validate_wizard_prompt(state, wizard_prompt_activated, wizard_variables_names, prompt, wizard_prompt, *args):
    state["validate_success"] = 0

    if wizard_prompt_activated != "on":
        state["validate_success"] = 1
        return prompt

    prompt, errors = extract_prompt_from_wizard(state, wizard_variables_names, prompt, wizard_prompt, False, *args)
    if len(errors) > 0:
        gr.Info(errors)
        return prompt

    state["validate_success"] = 1

    return prompt

def fill_prompt_from_wizard(state, wizard_prompt_activated, wizard_variables_names, prompt, wizard_prompt, *args):

    if wizard_prompt_activated == "on":
        prompt, errors = extract_prompt_from_wizard(state, wizard_variables_names, prompt,  wizard_prompt, True, *args)
        if len(errors) > 0:
            gr.Info(errors)

        wizard_prompt_activated = "off"

    return wizard_prompt_activated, "", gr.Textbox(visible= True, value =prompt) , gr.Textbox(visible= False), gr.Column(visible = True), *[gr.Column(visible = False)] * 2,  *[gr.Textbox(visible= False)] * PROMPT_VARS_MAX

def extract_wizard_prompt(prompt):
    variables = []
    values = {}
    prompts = prompt.replace("\r" ,"").split("\n")
    if sum(prompt.startswith("!") for prompt in prompts) > 1:
        return "", variables, values, "Prompt is too complex for basic Prompt editor, switching to Advanced Prompt"

    new_prompts = [] 
    errors = ""
    for prompt in prompts:
        if prompt.startswith("!"):
            variables, errors = prompt_parser.extract_variable_names(prompt)
            if len(errors) > 0:
                return "", variables, values, "Error parsing Prompt templace: " + errors
            if len(variables) > PROMPT_VARS_MAX:
                return "", variables, values, "Prompt is too complex for basic Prompt editor, switching to Advanced Prompt"
            values, errors = prompt_parser.extract_variable_values(prompt)
            if len(errors) > 0:
                return "", variables, values, "Error parsing Prompt templace: " + errors
        else:
            variables_extra, errors = prompt_parser.extract_variable_names(prompt)
            if len(errors) > 0:
                return "", variables, values, "Error parsing Prompt templace: " + errors
            variables += variables_extra
            variables = [var for pos, var in enumerate(variables) if var not in variables[:pos]]
            if len(variables) > PROMPT_VARS_MAX:
                return "", variables, values, "Prompt is too complex for basic Prompt editor, switching to Advanced Prompt"

            new_prompts.append(prompt)
    wizard_prompt = "\n".join(new_prompts)
    return  wizard_prompt, variables, values, errors

def fill_wizard_prompt(state, wizard_prompt_activated, prompt, wizard_prompt):
    def get_hidden_textboxes(num = PROMPT_VARS_MAX ):
        return [gr.Textbox(value="", visible=False)] * num

    hidden_column =  gr.Column(visible = False)
    visible_column =  gr.Column(visible = True)

    wizard_prompt_activated  = "off"  
    if state["advanced"] or state.get("apply_success") != 1:
        return wizard_prompt_activated, gr.Text(), prompt, wizard_prompt, gr.Column(), gr.Column(), hidden_column,  *get_hidden_textboxes() 
    prompt_parts= []

    wizard_prompt, variables, values, errors =  extract_wizard_prompt(prompt)
    if len(errors) > 0:
        gr.Info( errors )
        return wizard_prompt_activated, "", gr.Textbox(prompt, visible=True), gr.Textbox(wizard_prompt, visible=False), visible_column, *[hidden_column] * 2, *get_hidden_textboxes()

    for variable in variables:
        value = values.get(variable, "")
        prompt_parts.append(gr.Textbox( placeholder=variable, info= variable, visible= True, value= "\n".join(value) ))
    any_macro = len(variables) > 0

    prompt_parts += get_hidden_textboxes(PROMPT_VARS_MAX-len(prompt_parts))

    variables_names= "\n".join(variables)
    wizard_prompt_activated  = "on"

    return wizard_prompt_activated, variables_names,  gr.Textbox(prompt, visible = False),  gr.Textbox(wizard_prompt, visible = True),   hidden_column, visible_column, visible_column if any_macro else hidden_column, *prompt_parts

def switch_prompt_type(state, wizard_prompt_activated_var, wizard_variables_names, prompt, wizard_prompt, *prompt_vars):
    if state["advanced"]:
        return fill_prompt_from_wizard(state, wizard_prompt_activated_var, wizard_variables_names, prompt, wizard_prompt, *prompt_vars)
    else:
        state["apply_success"] = 1
        return fill_wizard_prompt(state, wizard_prompt_activated_var, prompt, wizard_prompt)

visible= False
def switch_advanced(state, new_advanced, lset_name):
    state["advanced"] = new_advanced
    loras_presets = state["loras_presets"]
    lset_choices = [ (preset, preset) for preset in loras_presets]
    lset_choices.append((get_new_preset_msg(new_advanced), ""))
    if lset_name== get_new_preset_msg(True) or lset_name== get_new_preset_msg(False) or lset_name=="":
        lset_name =  get_new_preset_msg(new_advanced)

    if only_allow_edit_in_advanced:
        return  gr.Row(visible=new_advanced), gr.Row(visible=new_advanced), gr.Button(visible=new_advanced), gr.Row(visible= not new_advanced), gr.Dropdown(choices=lset_choices, value= lset_name)
    else:
        return  gr.Row(visible=new_advanced), gr.Row(visible=True), gr.Button(visible=True), gr.Row(visible= False), gr.Dropdown(choices=lset_choices, value= lset_name)

<<<<<<< HEAD
def get_settings_dict(state, i2v, prompt, image_prompt_type, video_length, resolution, num_inference_steps, seed, repeat_generation, multi_images_gen_type, guidance_scale, flow_shift, negative_prompt, loras_choices, 
                      loras_mult_choices, tea_cache_setting, tea_cache_start_step_perc, RIFLEx_setting, slg_switch, slg_layers, slg_start_perc, slg_end_perc):

    loras = state["loras"]
    activated_loras = [Path( loras[int(no)]).parts[-1]  for no in loras_choices ]

    ui_settings  = {
=======

def get_settings_dict(state, i2v, prompt, image_prompt_type, video_length, resolution, num_inference_steps, seed, repeat_generation, multi_images_gen_type, guidance_scale, flow_shift, negative_prompt, loras_choices, 
                      loras_mult_choices, tea_cache_setting, tea_cache_start_step_perc, RIFLEx_setting, slg_switch, slg_layers, slg_start_perc, slg_end_perc):

    loras = state["loras"]
    activated_loras = [Path( loras[int(no)]).parts[-1]  for no in loras_choices ]

    ui_settings = {
>>>>>>> 91e35a80
        "prompts": prompt,
        "resolution": resolution,
        "video_length": video_length,
        "num_inference_steps": num_inference_steps,
        "seed": seed,
        "repeat_generation": repeat_generation,
        "multi_images_gen_type": multi_images_gen_type,        
        "guidance_scale": guidance_scale,
        "flow_shift": flow_shift,
        "negative_prompt": negative_prompt,
        "activated_loras": activated_loras,
        "loras_multipliers": loras_mult_choices,
        "tea_cache": tea_cache_setting,
        "tea_cache_start_step_perc": tea_cache_start_step_perc,
        "RIFLEx_setting": RIFLEx_setting,
        "slg_switch": slg_switch,
        "slg_layers": slg_layers,
        "slg_start_perc": slg_start_perc,
        "slg_end_perc": slg_end_perc
    }

    if i2v:
        ui_settings["type"] = "Wan2.1GP by DeepBeepMeep - image2video"
        ui_settings["image_prompt_type"] = image_prompt_type
    else: 
        ui_settings["type"] = "Wan2.1GP by DeepBeepMeep - text2video"
<<<<<<< HEAD
=======

>>>>>>> 91e35a80
    return ui_settings

def save_settings(state, prompt, image_prompt_type, video_length, resolution, num_inference_steps, seed, repeat_generation, multi_images_gen_type, guidance_scale, flow_shift, negative_prompt, loras_choices, 
                      loras_mult_choices, tea_cache_setting, tea_cache_start_step_perc, RIFLEx_setting, slg_switch, slg_layers, slg_start_perc, slg_end_perc):
<<<<<<< HEAD
    if state.get("validate_success",0) != 1:
        return
=======

    if state.get("validate_success",0) != 1:
        return

>>>>>>> 91e35a80
    ui_defaults = get_settings_dict(state, use_image2video, prompt, image_prompt_type, video_length, resolution, num_inference_steps, seed, repeat_generation, multi_images_gen_type, guidance_scale, flow_shift, negative_prompt, loras_choices, 
                      loras_mult_choices, tea_cache_setting, tea_cache_start_step_perc, RIFLEx_setting, slg_switch, slg_layers, slg_start_perc, slg_end_perc)

    defaults_filename = get_settings_file_name(use_image2video)

    with open(defaults_filename, "w", encoding="utf-8") as f:
        json.dump(ui_settings , f, indent=4)

    gr.Info("New Default Settings saved")

def download_loras():
    from huggingface_hub import  snapshot_download    
    yield gr.Row(visible=True), "<B><FONT SIZE=3>Please wait while the Loras are being downloaded</B></FONT>", *[gr.Column(visible=False)] * 2
    lora_dir = get_lora_dir(True)
    log_path = os.path.join(lora_dir, "log.txt")
    if not os.path.isfile(log_path):
        import shutil 
        tmp_path = os.path.join(lora_dir, "tmp_lora_dowload")
        import glob
        snapshot_download(repo_id="DeepBeepMeep/Wan2.1",  allow_patterns="loras_i2v/*", local_dir= tmp_path)
        for f in glob.glob(os.path.join(tmp_path, "loras_i2v", "*.*")):
            target_file = os.path.join(lora_dir,  Path(f).parts[-1] )
            if os.path.isfile(target_file):
                os.remove(f)
            else:
                shutil.move(f, lora_dir) 
    try:
        os.remove(tmp_path)
    except:
        pass
    yield gr.Row(visible=True), "<B><FONT SIZE=3>Loras have been completely downloaded</B></FONT>", *[gr.Column(visible=True)] * 2

    from datetime import datetime
    dt = datetime.today().strftime('%Y-%m-%d')
    with open( log_path, "w", encoding="utf-8") as writer:
        writer.write(f"Loras downloaded on the {dt} at {time.time()} on the {time.time()}")
    return

def generate_video_tab(image2video=False):
    filename = transformer_filename_i2v if image2video else transformer_filename_t2v
    ui_defaults=  get_default_settings(filename, image2video)

    state_dict = {}

    state_dict["advanced"] = advanced
    state_dict["loras_model"] = filename
    preset_to_load = lora_preselected_preset if lora_preselected_preset_for_i2v == image2video else "" 

    loras, loras_names, loras_presets, default_loras_choices, default_loras_multis_str, default_lora_preset_prompt, default_lora_preset = setup_loras(image2video,  None,  get_lora_dir(image2video), preset_to_load, None)

    state_dict["loras"] = loras
    state_dict["loras_presets"] = loras_presets
    state_dict["loras_names"] = loras_names

    launch_prompt = ""
    launch_preset = ""
    launch_loras = []
    launch_multis_str = ""

    if len(default_lora_preset) > 0 and image2video == lora_preselected_preset_for_i2v:
        launch_preset = default_lora_preset
        launch_prompt = default_lora_preset_prompt 
        launch_loras = default_loras_choices
        launch_multis_str = default_loras_multis_str

    if len(launch_prompt) == 0:
        launch_prompt = ui_defaults["prompts"]
    if len(launch_loras) == 0:
        activated_loras = ui_defaults["activated_loras"]
        launch_multis_str = ui_defaults["loras_multipliers"]

        if len(activated_loras) > 0:
            lora_filenames = [os.path.basename(lora_path) for lora_path in loras]
            activated_indices = []
            for lora_file in ui_defaults["activated_loras"]:
                try:
                    idx = lora_filenames.index(lora_file)
                    activated_indices.append(str(idx))
                except ValueError:
                    print(f"Warning: Lora file {lora_file} from config not found in loras directory")
            launch_loras = activated_indices


    header = gr.Markdown(generate_header(model_filename, compile, attention_mode))
    with gr.Row(visible= image2video):
        with gr.Row(scale =2):
            gr.Markdown("<I>Wan2GP's Lora Festival ! Press the following button to download i2v <B>Remade</B> Loras collection (and bonuses Loras).")
        with gr.Row(scale =1):
            download_loras_btn = gr.Button("---> Let the Lora's Festival Start !", scale =1)
        with gr.Row(scale =1):
            gr.Markdown("")
    with gr.Row(visible= image2video) as download_status_row: 
        download_status = gr.Markdown()
    with gr.Row():
        with gr.Column():
            with gr.Row(visible= len(loras)>0) as presets_column:
                lset_choices = [ (preset, preset) for preset in loras_presets ] + [(get_new_preset_msg(advanced), "")]
                with gr.Column(scale=6):
                    lset_name = gr.Dropdown(show_label=False, allow_custom_value= True, scale=5, filterable=True, choices= lset_choices, value=launch_preset)
                with gr.Column(scale=1):
                    with gr.Row(height=17):
                        apply_lset_btn = gr.Button("Apply Lora Preset", size="sm", min_width= 1)
                        refresh_lora_btn = gr.Button("Refresh", size="sm", min_width= 1, visible=advanced or not only_allow_edit_in_advanced)
                        save_lset_prompt_drop= gr.Dropdown(
                            choices=[
                                ("Save Prompt Comments Only", 0),
                                ("Save Full Prompt", 1)
                            ],  show_label= False, container=False, value =1, visible= False
                        ) 
                    with gr.Row(height=17, visible=False) as refresh2_row:
                        refresh_lora_btn2 = gr.Button("Refresh", size="sm", min_width= 1)

                    with gr.Row(height=17, visible=advanced or not only_allow_edit_in_advanced) as preset_buttons_rows:
                        confirm_save_lset_btn = gr.Button("Go Ahead Save it !", size="sm", min_width= 1, visible=False) 
                        confirm_delete_lset_btn = gr.Button("Go Ahead Delete it !", size="sm", min_width= 1, visible=False) 
                        save_lset_btn = gr.Button("Save", size="sm", min_width= 1)
                        delete_lset_btn = gr.Button("Delete", size="sm", min_width= 1)
                        cancel_lset_btn = gr.Button("Don't do it !", size="sm", min_width= 1 , visible=False)  
            video_to_continue = gr.Video(label= "Video to continue", visible= image2video and False) #######
<<<<<<< HEAD

=======
>>>>>>> 91e35a80
            image_prompt_type= ui_defaults.get("image_prompt_type",0)
            image_prompt_type_radio = gr.Radio( [("Use only a Start Image", 0),("Use both a Start and an End Image", 1)], value =image_prompt_type, label="Location", show_label= False, scale= 3, visible=image2video)

            if args.multiple_images:  
                image_to_continue = gr.Gallery(
                        label="Images as starting points for new videos", type ="pil", #file_types= "image", 
                        columns=[3], rows=[1], object_fit="contain", height="auto", selected_index=0, interactive= True, visible=image2video)
            else:
                image_to_continue = gr.Image(label= "Image as a starting point for a new video", type ="pil", visible=image2video)

            if args.multiple_images:  
                image_to_end  = gr.Gallery(
                        label="Images as ending points for new videos", type ="pil", #file_types= "image", 
                        columns=[3], rows=[1], object_fit="contain", height="auto", selected_index=0, interactive= True, visible=image_prompt_type==1)
            else:
                image_to_end = gr.Image(label= "Last Image for a new video", type ="pil", visible=image_prompt_type==1)

            def switch_image_prompt_type_radio(image_prompt_type_radio):
                if args.multiple_images:
                    return gr.Gallery(visible = (image_prompt_type_radio == 1)  )
                else:
                    return gr.Image(visible = (image_prompt_type_radio == 1)  )

<<<<<<< HEAD
            image_prompt_type_radio.change(fn=switch_image_prompt_type_radio, inputs=[image_prompt_type_radio], outputs=[image_to_end])
=======
            image_prompt_type_radio.change(fn=switch_image_prompt_type_radio, inputs=[image_prompt_type_radio], outputs=[image_to_end]) 
>>>>>>> 91e35a80


            advanced_prompt = advanced
            prompt_vars=[]

            if advanced_prompt:
                default_wizard_prompt, variables, values= None, None, None
            else:                 
                default_wizard_prompt, variables, values, errors =  extract_wizard_prompt(launch_prompt)
                advanced_prompt  = len(errors) > 0
            with gr.Column(visible= advanced_prompt) as prompt_column_advanced:
                prompt = gr.Textbox( visible= advanced_prompt, label="Prompts (each new line of prompt will generate a new video, # lines = comments, ! lines = macros)", value=launch_prompt, lines=3)

            with gr.Column(visible=not advanced_prompt and len(variables) > 0) as prompt_column_wizard_vars:
                gr.Markdown("<B>Please fill the following input fields to adapt automatically the Prompt:</B>")
                wizard_prompt_activated = "off"
                wizard_variables = ""
                with gr.Row():
                    if not advanced_prompt:
                        for variable in variables:
                            value = values.get(variable, "")
                            prompt_vars.append(gr.Textbox( placeholder=variable, min_width=80, show_label= False, info= variable, visible= True, value= "\n".join(value) ))
                        wizard_prompt_activated = "on"
                        if len(variables) > 0:
                            wizard_variables = "\n".join(variables)
                    for _ in range( PROMPT_VARS_MAX - len(prompt_vars)):
                        prompt_vars.append(gr.Textbox(visible= False, min_width=80, show_label= False))
 			
            with gr.Column(not advanced_prompt) as prompt_column_wizard:
                wizard_prompt = gr.Textbox(visible = not advanced_prompt, label="Prompts (each new line of prompt will generate a new video, # lines = comments)", value=default_wizard_prompt, lines=3)
                wizard_prompt_activated_var = gr.Text(wizard_prompt_activated, visible= False)
                wizard_variables_var = gr.Text(wizard_variables, visible = False)
            state = gr.State(state_dict)     
            with gr.Row():
                if image2video:
                    resolution = gr.Dropdown(
                        choices=[
                            # 720p
                            ("720p", "1280x720"),
                            ("480p", "832x480"),
                        ],
                        value=ui_defaults["resolution"],
                        label="Resolution (video will have the same height / width ratio than the original image)"
                    )
                else:
                    resolution = gr.Dropdown(
                        choices=[
                            # 720p
                            ("1280x720 (16:9, 720p)", "1280x720"),
                            ("720x1280 (9:16, 720p)", "720x1280"), 
                            ("1024x1024 (4:3, 720p)", "1024x024"),
                            # ("832x1104 (3:4, 720p)", "832x1104"),
                            # ("960x960 (1:1, 720p)", "960x960"),
                            # 480p
                            # ("960x544 (16:9, 480p)", "960x544"),
                            ("832x480 (16:9, 480p)", "832x480"),
                            ("480x832 (9:16, 480p)", "480x832"),
                            # ("832x624 (4:3, 540p)", "832x624"), 
                            # ("624x832 (3:4, 540p)", "624x832"),
                            # ("720x720 (1:1, 540p)", "720x720"),
                        ],
                        value=ui_defaults["resolution"],
                        label="Resolution"
                    )
            with gr.Row():
                with gr.Column():
                    video_length = gr.Slider(5, 193, value=ui_defaults["video_length"], step=4, label="Number of frames (16 = 1s)")
                with gr.Column():
                    num_inference_steps = gr.Slider(1, 100, value=ui_defaults["num_inference_steps"], step=1, label="Number of Inference Steps")
            with gr.Row():
                max_frames = gr.Slider(1, 100, value=9, step=1, label="Number of input frames to use for Video2World prediction", visible=image2video and False) #########
            show_advanced = gr.Checkbox(label="Advanced Mode", value=advanced)
            with gr.Row(visible=advanced) as advanced_row:
                with gr.Column():
                    seed = gr.Slider(-1, 999999999, value=ui_defaults["seed"], step=1, label="Seed (-1 for random)") 
                    with gr.Row():
                        repeat_generation = gr.Slider(1, 25.0, value=ui_defaults["repeat_generation"], step=1, label="Default Number of Generated Videos per Prompt") 
                        multi_images_gen_type = gr.Dropdown( value=ui_defaults["multi_images_gen_type"], 
                            choices=[
                                ("Generate every combination of images and texts", 0),
                                ("Match images and text prompts", 1),
                            ], visible= args.multiple_images, label= "Multiple Images as Texts Prompts"
                        )
                    with gr.Row():
                        guidance_scale = gr.Slider(1.0, 20.0, value=ui_defaults["guidance_scale"], step=0.5, label="Guidance Scale", visible=True)
                        embedded_guidance_scale = gr.Slider(1.0, 20.0, value=6.0, step=0.5, label="Embedded Guidance Scale", visible=False)
                        flow_shift = gr.Slider(0.0, 25.0, value=ui_defaults["flow_shift"], step=0.1, label="Shift Scale") 
                    with gr.Row():
                        negative_prompt = gr.Textbox(label="Negative Prompt", value=ui_defaults["negative_prompt"])
                    with gr.Column(visible = len(loras)>0) as loras_column:
                        gr.Markdown("<B>Loras can be used to create special effects on the video by mentioning a trigger word in the Prompt. You can save Loras combinations in presets.</B>")
                        loras_choices = gr.Dropdown(
                            choices=[
                                (lora_name, str(i) ) for i, lora_name in enumerate(loras_names)
                            ],
                            value= launch_loras,
                            multiselect= True,
                            label="Activated Loras"
                        )
                        loras_mult_choices = gr.Textbox(label="Loras Multipliers (1.0 by default) separated by space characters or carriage returns, line that starts with # are ignored", value=launch_multis_str)
                    with gr.Row():
                        gr.Markdown("<B>Tea Cache accelerates by skipping intelligently some steps, the more steps are skipped the lower the quality of the video (Tea Cache consumes also VRAM)</B>")
                    with gr.Row():
                        tea_cache_setting = gr.Dropdown(
                            choices=[
                                ("Tea Cache Disabled", 0),
                                ("around x1.5 speed up", 1.5), 
                                ("around x1.75 speed up", 1.75), 
                                ("around x2 speed up", 2.0), 
                                ("around x2.25 speed up", 2.25), 
                                ("around x2.5 speed up", 2.5), 
                            ],
                            value=float(ui_defaults["tea_cache"]),
                            visible=True,
                            label="Tea Cache Global Acceleration"
                        )
                        tea_cache_start_step_perc = gr.Slider(0, 100, value=ui_defaults["tea_cache_start_step_perc"], step=1, label="Tea Cache starting moment in % of generation") 

                    gr.Markdown("<B>With Riflex you can generate videos longer than 5s which is the default duration of videos used to train the model</B>")
                    RIFLEx_setting = gr.Dropdown(
                        choices=[
                            ("Auto (ON if Video longer than 5s)", 0),
                            ("Always ON", 1), 
                            ("Always OFF", 2), 
                        ],
                        value=ui_defaults["RIFLEx_setting"],
                        label="RIFLEx positional embedding to generate long video"
                    )
                    with gr.Row():
                        gr.Markdown("<B>Experimental: Skip Layer guidance,should improve video quality</B>")
                    with gr.Row():
                        slg_switch = gr.Dropdown(
                            choices=[
                                ("OFF", 0),
                                ("ON", 1), 
                            ],
                            value=ui_defaults["slg_switch"],
                            visible=True,
                            scale = 1,
                            label="Skip Layer guidance"
                        )
                        slg_layers = gr.Dropdown(
                            choices=[
                                (str(i), i ) for i in range(40)
                            ],
                            value=ui_defaults["slg_layers"],
                            multiselect= True,
                            label="Skip Layers",
                            scale= 3
                        )
                    with gr.Row():
                        slg_start_perc = gr.Slider(0, 100, value=ui_defaults["slg_start_perc"], step=1, label="Denoising Steps % start") 
                        slg_end_perc = gr.Slider(0, 100, value=ui_defaults["slg_end_perc"], step=1, label="Denoising Steps % end") 
                    with gr.Row():
                        save_settings_btn = gr.Button("Set Settings as Default")
            show_advanced.change(fn=switch_advanced, inputs=[state, show_advanced, lset_name], outputs=[advanced_row, preset_buttons_rows, refresh_lora_btn, refresh2_row ,lset_name ]).then(
                fn=switch_prompt_type, inputs = [state, wizard_prompt_activated_var, wizard_variables_var, prompt, wizard_prompt, *prompt_vars], outputs = [wizard_prompt_activated_var, wizard_variables_var, prompt, wizard_prompt, prompt_column_advanced, prompt_column_wizard, prompt_column_wizard_vars, *prompt_vars])
        with gr.Column():
            output = gr.Gallery(
                    label="Generated videos", show_label=False, elem_id="gallery"
                , columns=[3], rows=[1], object_fit="contain", height=450, selected_index=0, interactive= False)
            generate_btn = gr.Button("Generate")
            queue_df = gr.DataFrame(
                headers=["Status", "Completed", "Progress", "Steps", "Time", "Prompt", "", "", ""],
                datatype=["str", "str", "str", "str", "str", "markdown", "str", "str", "str"],
                interactive=False,
                col_count=(9, "fixed"),
                wrap=True,
                value=update_queue_data,
                every=1,
                elem_id="queue_df"
            )
            def handle_selection(evt: gr.SelectData):
                cell_value = evt.value
                selected_index = evt.index                
                if cell_value == "↑":
                    return move_up([selected_index])
                elif cell_value == "↓":
                    return move_down([selected_index])
                elif cell_value == "✖":
                    return remove_task([selected_index])
                return queue_df
            selected_indices = gr.State([])
            queue_df.select(
                fn=handle_selection,
                outputs=selected_indices
            )
            queue_df.change(
                fn=refresh_gallery,
                inputs=[state],
                outputs=[output]
            )
        save_settings_btn.click( fn=validate_wizard_prompt, inputs =[state, wizard_prompt_activated_var, wizard_variables_var,  prompt, wizard_prompt, *prompt_vars] , outputs= [prompt]).then(
            save_settings, inputs = [state, prompt, image_prompt_type_radio, video_length, resolution, num_inference_steps, seed, repeat_generation, multi_images_gen_type, guidance_scale, flow_shift, negative_prompt, 
                                                         loras_choices, loras_mult_choices, tea_cache_setting, tea_cache_start_step_perc, RIFLEx_setting, slg_switch, slg_layers,
                                                         slg_start_perc, slg_end_perc  ], outputs = [])
        save_lset_btn.click(validate_save_lset, inputs=[lset_name], outputs=[apply_lset_btn, refresh_lora_btn, delete_lset_btn, save_lset_btn,confirm_save_lset_btn, cancel_lset_btn, save_lset_prompt_drop])
        confirm_save_lset_btn.click(fn=validate_wizard_prompt, inputs =[state, wizard_prompt_activated_var, wizard_variables_var, prompt, wizard_prompt, *prompt_vars] , outputs= [prompt]).then(
        save_lset, inputs=[state, lset_name, loras_choices, loras_mult_choices, prompt, save_lset_prompt_drop], outputs=[lset_name, apply_lset_btn,refresh_lora_btn, delete_lset_btn, save_lset_btn, confirm_save_lset_btn, cancel_lset_btn, save_lset_prompt_drop])
        delete_lset_btn.click(validate_delete_lset, inputs=[lset_name], outputs=[apply_lset_btn, refresh_lora_btn, delete_lset_btn, save_lset_btn,confirm_delete_lset_btn, cancel_lset_btn ])
        confirm_delete_lset_btn.click(delete_lset, inputs=[state, lset_name], outputs=[lset_name, apply_lset_btn, refresh_lora_btn, delete_lset_btn, save_lset_btn,confirm_delete_lset_btn, cancel_lset_btn ])
        cancel_lset_btn.click(cancel_lset, inputs=[], outputs=[apply_lset_btn, refresh_lora_btn, delete_lset_btn, save_lset_btn, confirm_delete_lset_btn,confirm_save_lset_btn, cancel_lset_btn,save_lset_prompt_drop ])
        apply_lset_btn.click(apply_lset, inputs=[state, wizard_prompt_activated_var, lset_name,loras_choices, loras_mult_choices, prompt], outputs=[wizard_prompt_activated_var, loras_choices, loras_mult_choices, prompt]).then(
            fn = fill_wizard_prompt, inputs = [state, wizard_prompt_activated_var, prompt, wizard_prompt], outputs = [ wizard_prompt_activated_var, wizard_variables_var, prompt, wizard_prompt, prompt_column_advanced, prompt_column_wizard, prompt_column_wizard_vars, *prompt_vars]
        )
        refresh_lora_btn.click(refresh_lora_list, inputs=[state, lset_name,loras_choices], outputs=[lset_name, loras_choices])
        refresh_lora_btn2.click(refresh_lora_list, inputs=[state, lset_name,loras_choices], outputs=[lset_name, loras_choices])
        download_loras_btn.click(fn=download_loras, inputs=[], outputs=[download_status_row, download_status, presets_column, loras_column]).then(fn=refresh_lora_list, inputs=[state, lset_name,loras_choices], outputs=[lset_name, loras_choices])
        output.select(select_video, state, None )
        original_inputs = [
            prompt,
            negative_prompt,
            resolution,
            video_length,
            seed,
            num_inference_steps,
            guidance_scale,
            flow_shift,
            embedded_guidance_scale,
            repeat_generation,
            multi_images_gen_type,
            tea_cache_setting,
            tea_cache_start_step_perc,
            loras_choices,
            loras_mult_choices,
            image_to_continue,
            image_to_end,
            video_to_continue,
            max_frames,
            RIFLEx_setting,
            slg_switch, 
            slg_layers,
            slg_start_perc,
            slg_end_perc,
            state,
            gr.State(image2video)
        ]

        #generate_btn.click(
        #    fn=validate_wizard_prompt, inputs =[state, wizard_prompt_activated_var, wizard_variables_var,  prompt, wizard_prompt, *prompt_vars] , outputs= [prompt]
        #).then(
        generate_btn.click(
            fn=process_prompt_and_add_tasks,
            inputs=original_inputs,
            outputs=queue_df
        )
    return loras_choices, lset_name, header, state

def generate_configuration_tab():
    state_dict = {}
    state = gr.State(state_dict)
    gr.Markdown("Please click Apply Changes at the bottom so that the changes are effective. Some choices below may be locked if the app has been launched by specifying a config preset.")
    with gr.Column():
        index = transformer_choices_t2v.index(transformer_filename_t2v)
        index = 0 if index ==0 else index
        transformer_t2v_choice = gr.Dropdown(
            choices=[
                ("WAN 2.1 1.3B Text to Video 16 bits (recommended)- the small model for fast generations with low VRAM requirements", 0),
                ("WAN 2.1 14B Text to Video 16 bits - the default engine in its original glory, offers a slightly better image quality but slower and requires more RAM", 1),
                ("WAN 2.1 14B Text to Video quantized to 8 bits (recommended) - the default engine but quantized", 2),
            ],
            value= index,
            label="Transformer model for Text to Video",
            interactive= not lock_ui_transformer,   
            visible=True #not use_image2video
         )
        index = transformer_choices_i2v.index(transformer_filename_i2v)
        index = 0 if index ==0 else index
        transformer_i2v_choice = gr.Dropdown(
            choices=[
                ("WAN 2.1 - 480p 14B Image to Video 16 bits - the default engine in its original glory, offers a slightly better image quality but slower and requires more RAM", 0),
                ("WAN 2.1 - 480p 14B Image to Video quantized to 8 bits (recommended) - the default engine but quantized", 1),
                ("WAN 2.1 - 720p 14B Image to Video 16 bits - the default engine in its original glory, offers a slightly better image quality but slower and requires more RAM", 2),
                ("WAN 2.1 - 720p 14B Image to Video quantized to 8 bits (recommended) - the default engine but quantized", 3),
            ],
            value= index,
            label="Transformer model for Image to Video",
            interactive= not lock_ui_transformer,
            visible = True # use_image2video,
         )
        index = text_encoder_choices.index(text_encoder_filename)
        index = 0 if index ==0 else index
        text_encoder_choice = gr.Dropdown(
            choices=[
                ("UMT5 XXL 16 bits - unquantized text encoder, better quality uses more RAM", 0),
                ("UMT5 XXL quantized to 8 bits - quantized text encoder, slightly worse quality but uses less RAM", 1),
            ],
            value= index,
            label="Text Encoder model"
         )
        save_path_choice = gr.Textbox(
            label="Output Folder for Generated Videos",
            value=server_config.get("save_path", save_path)
        )
        def check(mode): 
            if not mode in attention_modes_installed:
                return " (NOT INSTALLED)"
            elif not mode in attention_modes_supported:
                return " (NOT SUPPORTED)"
            else:
                return ""
        attention_choice = gr.Dropdown(
            choices=[
                ("Auto : pick sage2 > sage > sdpa depending on what is installed", "auto"),
                ("Scale Dot Product Attention: default, always available", "sdpa"),
                ("Flash" + check("flash")+ ": good quality - requires additional install (usually complex to set up on Windows without WSL)", "flash"),
                # ("Xformers" + check("xformers")+ ": good quality - requires additional install (usually complex, may consume less VRAM to set up on Windows without WSL)", "xformers"),
                ("Sage" + check("sage")+ ": 30% faster but slightly worse quality - requires additional install (usually complex to set up on Windows without WSL)", "sage"),
                ("Sage2" + check("sage2")+ ": 40% faster but slightly worse quality - requires additional install (usually complex to set up on Windows without WSL)", "sage2"),
            ],
            value= attention_mode,
            label="Attention Type",
            interactive= not lock_ui_attention
         )
        gr.Markdown("Beware: when restarting the server or changing a resolution or video duration, the first step of generation for a duration / resolution may last a few minutes due to recompilation")
        compile_choice = gr.Dropdown(
            choices=[
                ("ON: works only on Linux / WSL", "transformer"),
                ("OFF: no other choice if you have Windows without using WSL", "" ),
            ],
            value= compile,
            label="Compile Transformer (up to 50% faster and 30% more frames but requires Linux / WSL and Flash or Sage attention)",
            interactive= not lock_ui_compile
         )              
        vae_config_choice = gr.Dropdown(
            choices=[
        ("Auto", 0),
        ("Disabled (faster but may require up to 22 GB of VRAM)", 1),
        ("256 x 256 : If at least 8 GB of VRAM", 2),
        ("128 x 128 : If at least 6 GB of VRAM", 3),
            ],
            value= vae_config,
            label="VAE Tiling - reduce the high VRAM requirements for VAE decoding and VAE encoding (if enabled it will be slower)"
         )
        boost_choice = gr.Dropdown(
            choices=[
                # ("Auto (ON if Video longer than 5s)", 0),
                ("ON", 1), 
                ("OFF", 2), 
            ],
            value=boost,
            label="Boost: Give a 10% speed speedup without losing quality at the cost of a litle VRAM (up to 1GB for max frames and resolution)"
        )
        profile_choice = gr.Dropdown(
            choices=[
        ("HighRAM_HighVRAM, profile 1: at least 48 GB of RAM and 24 GB of VRAM, the fastest for short videos a RTX 3090 / RTX 4090", 1),
        ("HighRAM_LowVRAM, profile 2 (Recommended): at least 48 GB of RAM and 12 GB of VRAM, the most versatile profile with high RAM, better suited for RTX 3070/3080/4070/4080 or for RTX 3090 / RTX 4090 with large pictures batches or long videos", 2),
        ("LowRAM_HighVRAM, profile 3: at least 32 GB of RAM and 24 GB of VRAM, adapted for RTX 3090 / RTX 4090 with limited RAM for good speed short video",3),
        ("LowRAM_LowVRAM, profile 4 (Default): at least 32 GB of RAM and 12 GB of VRAM, if you have little VRAM or want to generate longer videos",4),
        ("VerylowRAM_LowVRAM, profile 5: (Fail safe): at least 16 GB of RAM and 10 GB of VRAM, if you don't have much it won't be fast but maybe it will work",5)
            ],
            value= profile,
            label="Profile (for power users only, not needed to change it)"
         )
        default_ui_choice = gr.Dropdown(
            choices=[
                ("Text to Video", "t2v"),
                ("Image to Video", "i2v"),
            ],
            value= default_ui,
            label="Default mode when launching the App if not '--t2v' ot '--i2v' switch is specified when launching the server ",
         )                
        metadata_choice = gr.Dropdown(
            choices=[
                ("Export JSON files", "json"),
                ("Add metadata to video", "metadata"),
                ("Neither", "none")
            ],
            value=metadata,
            label="Metadata Handling"
        )
        reload_choice = gr.Dropdown(
            choices=[
                ("When changing tabs", 1), 
                ("When pressing generate", 2), 
            ],
            value=server_config.get("reload_model",2),
            label="Reload model"
        )
        msg = gr.Markdown()            
        apply_btn  = gr.Button("Apply Changes")
        apply_btn.click(
                fn=apply_changes,
                inputs=[
                    state,
                    transformer_t2v_choice,
                    transformer_i2v_choice,
                    text_encoder_choice,
                    save_path_choice,
                    attention_choice,
                    compile_choice,                            
                    profile_choice,
                    vae_config_choice,
                    metadata_choice,
                    default_ui_choice,
                    boost_choice,
                    reload_choice,
                ],
                outputs= msg
        )

def generate_about_tab():
    gr.Markdown("<H2>Waw2.1GP - Wan 2.1 model for the GPU Poor by <B>DeepBeepMeep</B> (<A HREF='https://github.com/deepbeepmeep/Wan2GP'>GitHub</A>)</H2>")
    gr.Markdown("Original Wan 2.1 Model by <B>Alibaba</B> (<A HREF='https://github.com/Wan-Video/Wan2.1'>GitHub</A>)")
    gr.Markdown("Many thanks to:")
    gr.Markdown("- <B>Cocktail Peanuts</B> : QA and simple installation via Pinokio.computer")
    gr.Markdown("- <B>AmericanPresidentJimmyCarter</B> : added original support for Skip Layer Guidance")
    gr.Markdown("- <B>Tophness</B> : created multi tabs framework")
    gr.Markdown("- <B>Remade_AI</B> : for creating their awesome Loras collection")
    

def on_tab_select(t2v_state, i2v_state, evt: gr.SelectData):
    global lora_model_filename, use_image2video

    new_t2v = evt.index == 0
    new_i2v = evt.index == 1
    use_image2video = new_i2v

    if(server_config.get("reload_model",2) == 1):
        with lock:
            queue_empty = len(queue) == 0    
        if queue_empty:
            global wan_model, offloadobj
            if wan_model is not None:
                if offloadobj is not None:
                    offloadobj.release()
                offloadobj = None
                wan_model = None
                gc.collect()
                torch.cuda.empty_cache()
            wan_model, offloadobj, trans = load_models(use_image2video)
            del trans

    t2v_header = generate_header(transformer_filename_t2v, compile, attention_mode)
    i2v_header = generate_header(transformer_filename_i2v, compile, attention_mode)

    if new_t2v:
        lora_model_filename = t2v_state["loras_model"]
        if ("1.3B" in transformer_filename_t2v and not "1.3B" in lora_model_filename or "14B" in transformer_filename_t2v and not "14B" in lora_model_filename):
            lora_dir = get_lora_dir(new_i2v)
            loras, loras_names, loras_presets, _, _, _, _ = setup_loras(new_i2v, None,  lora_dir, lora_preselected_preset, None)
            t2v_state["loras"] = loras
            t2v_state["loras_names"] = loras_names
            t2v_state["loras_presets"] = loras_presets
            t2v_state["loras_model"] = transformer_filename_t2v

            t2v_advanced =  t2v_state["advanced"]
            new_loras_choices = [(name, str(i)) for i, name in enumerate(loras_names)]
            lset_choices = [(preset, preset) for preset in loras_presets] + [(get_new_preset_msg(t2v_advanced), "")]
            return [
                gr.Dropdown(choices=new_loras_choices,  visible=len(loras_names)>0, value=[]),
                gr.Dropdown(choices=lset_choices, value=get_new_preset_msg(t2v_advanced), visible=len(loras_names)>0),
                t2v_header,
                gr.Dropdown(),
                gr.Dropdown(),
                i2v_header,            
            ]
    return [gr.Dropdown(), gr.Dropdown(), t2v_header,
            gr.Dropdown(), gr.Dropdown(), i2v_header]


def create_demo():
    css = """
        .title-with-lines {
            display: flex;
            align-items: center;
            margin: 30px 0;
        }
        .line {
            flex-grow: 1;
            height: 1px;
            background-color: #333;
        }
        h2 {
            margin: 0 20px;
            white-space: nowrap;
        }
        .queue-item {
            border: 1px solid #ccc;
            padding: 10px;
            margin: 5px 0;
            border-radius: 5px;
        }
        .current {
            background: #f8f9fa;
            border-left: 4px solid #007bff;
        }
        .task-header {
            display: flex;
            justify-content: space-between;
            margin-bottom: 5px;
        }
        .progress-container {
            height: 10px;
            background: #e9ecef;
            border-radius: 5px;
            overflow: hidden;
        }
        .progress-bar {
            height: 100%;
            background: #007bff;
            transition: width 0.3s ease;
        }
        .task-details {
            display: flex;
            justify-content: space-between;
            font-size: 0.9em;
            color: #6c757d;
            margin-top: 5px;
        }
        .task-prompt {
            font-size: 0.8em;
            color: #868e96;
            margin-top: 5px;
            white-space: nowrap;
            overflow: hidden;
            text-overflow: ellipsis;
        }
        #queue_df table {
            overflow: hidden !important;
        }

        #queue_df::-webkit-scrollbar {
            display: none !important;
        }

        #queue_df {
            scrollbar-width: none !important;
            -ms-overflow-style: none !important;
        }
        #queue_df td:nth-child(1) {
            width: 100px;
        }
        #queue_df td:nth-child(6) {
            width: 300px;
        }
        #queue_df td:nth-child(7),
        #queue_df td:nth-child(8),
        #queue_df td:nth-child(9) {
            cursor: pointer;
            text-align: center;
            font-weight: bold;
        }
        #queue_df td:nth-child(7):hover,
        #queue_df td:nth-child(8):hover,
        #queue_df td:nth-child(9):hover {
            background-color: #e0e0e0;
        }
    """
    with gr.Blocks(css=css, theme=gr.themes.Soft(primary_hue="sky", neutral_hue="slate", text_size="md")) as demo:
        gr.Markdown("<div align=center><H1>Wan 2.1<SUP>GP</SUP> v3.1 <FONT SIZE=4>by <I>DeepBeepMeep</I></FONT> <FONT SIZE=3> (<A HREF='https://github.com/deepbeepmeep/Wan2GP'>Updates</A>)</FONT SIZE=3></H1></div>")
        gr.Markdown("<FONT SIZE=3>Welcome to Wan 2.1GP a super fast and low VRAM AI Video Generator !</FONT>")
        
        with gr.Accordion("Click here for some Info on how to use Wan2GP", open = False):
            gr.Markdown("The VRAM requirements will depend greatly of the resolution and the duration of the video, for instance :")
            gr.Markdown("- 848 x 480 with a 14B model: 80 frames (5s) : 8 GB of VRAM")
            gr.Markdown("- 848 x 480 with the 1.3B model: 80 frames (5s) : 5 GB of VRAM")
            gr.Markdown("- 1280 x 720 with a 14B model: 80 frames (5s): 11 GB of VRAM")
            gr.Markdown("It is not recommmended to generate a video longer than 8s (128 frames) even if there is still some VRAM left as some artifacts may appear")
            gr.Markdown("Please note that if your turn on compilation, the first denoising step of the first video generation will be slow due to the compilation. Therefore all your tests should be done with compilation turned off.")


        with gr.Tabs(selected="i2v" if use_image2video else "t2v") as main_tabs:
            with gr.Tab("Text To Video", id="t2v") as t2v_tab:
                t2v_loras_choices, t2v_lset_name, t2v_header, t2v_state  = generate_video_tab()
            with gr.Tab("Image To Video", id="i2v") as i2v_tab:
                i2v_loras_choices, i2v_lset_name, i2v_header, i2v_state = generate_video_tab(True)
            if not args.lock_config:
                with gr.Tab("Configuration"):
                    generate_configuration_tab()
            with gr.Tab("About"):
                generate_about_tab()
        main_tabs.select(
            fn=on_tab_select,
            inputs=[t2v_state, i2v_state],
            outputs=[
                t2v_loras_choices, t2v_lset_name, t2v_header,
                i2v_loras_choices, i2v_lset_name, i2v_header
            ]
        )
        return demo

if __name__ == "__main__":
    threading.Thread(target=runner, daemon=True).start()
    os.environ["GRADIO_ANALYTICS_ENABLED"] = "False"
    server_port = int(args.server_port)
    if os.name == "nt":
        asyncio.set_event_loop_policy(asyncio.WindowsSelectorEventLoopPolicy())
    if server_port == 0:
        server_port = int(os.getenv("SERVER_PORT", "7860"))
    server_name = args.server_name
    if args.listen:
        server_name = "0.0.0.0"
    if len(server_name) == 0:
        server_name = os.getenv("SERVER_NAME", "localhost")      
    demo = create_demo()
    if args.open_browser:
        import webbrowser 
        if server_name.startswith("http"):
            url = server_name 
        else:
            url = "http://" + server_name 
        webbrowser.open(url + ":" + str(server_port), new = 0, autoraise = True)
    demo.launch(server_name=server_name, server_port=server_port, share=args.share, allowed_paths=[save_path])<|MERGE_RESOLUTION|>--- conflicted
+++ resolved
@@ -488,10 +488,7 @@
 
 attention_modes_installed = get_attention_modes()
 attention_modes_supported = get_supported_attention_modes()
-<<<<<<< HEAD
-
-=======
->>>>>>> 91e35a80
+
 args = _parse_args()
 args.flow_reverse = True
 
@@ -1119,32 +1116,20 @@
     progress=gr.Progress() #track_tqdm= True
 
 ):
-<<<<<<< HEAD
+
     global wan_model, offloadobj, reload_needed, last_model_type
     file_model_needed = model_needed(image2video)
     with lock:
         queue_not_empty = len(queue) > 0
     if(last_model_type != image2video and (queue_not_empty or server_config.get("reload_model",1) == 2) and (file_model_needed !=  model_filename or reload_needed)):
-=======
-
-    global wan_model, offloadobj, reload_needed
-    file_model_needed = model_needed(image2video)
-    if file_model_needed !=  model_filename or reload_needed:
->>>>>>> 91e35a80
         del wan_model
         if offloadobj is not None:
             offloadobj.release()
             del offloadobj
         gc.collect()
-<<<<<<< HEAD
         print(f"Loading model {get_model_name(file_model_needed)}...")
         wan_model, offloadobj, trans = load_models(image2video)
         print(f"Model loaded")
-=======
-        yield f"Loading model {get_model_name(file_model_needed)}..."
-        wan_model, offloadobj, trans = load_models(image2video)
-        yield f"Model loaded"
->>>>>>> 91e35a80
         reload_needed=  False
 
     from PIL import Image
@@ -1161,13 +1146,8 @@
         gr.Info(f"You have selected attention mode '{attention_mode}'. However it is not installed or supported on your system. You should either install it or switch to the default 'sdpa' attention.")
         return
 
-<<<<<<< HEAD
     #if state.get("validate_success",0) != 1:
     #    return
-=======
-    if state.get("validate_success",0) != 1:
-        return
->>>>>>> 91e35a80
     raw_resolution = resolution
     width, height = resolution.split("x")
     width, height = int(width), int(height)
@@ -1258,11 +1238,7 @@
             list_mult_choices_nums  += [1.0] * ( len(loras_choices) - len(list_mult_choices_nums ) )
         loras_selected = [ lora for i, lora in enumerate(loras) if str(i) in loras_choices]
         pinnedLora = False #profile !=5 #False # # # 
-<<<<<<< HEAD
-        offload.load_loras_into_model(trans, loras_selected, list_mult_choices_nums, activate_all_loras=True, preprocess_sd=preprocess_loras, pinnedLora=pinnedLora, split_linear_modules_map = None)
-=======
         offload.load_loras_into_model(trans, loras_selected, list_mult_choices_nums, activate_all_loras=True, preprocess_sd=preprocess_loras, pinnedLora=pinnedLora, split_linear_modules_map = None) 
->>>>>>> 91e35a80
         errors = trans._loras_errors
         if len(errors) > 0:
             error_files = [msg for _ ,  msg  in errors]
@@ -1361,7 +1337,6 @@
                     slg_start = slg_start/100,
                     slg_end = slg_end/100,
                 )
-
             else:
                 samples = wan_model.generate(
                     prompt,
@@ -1400,7 +1375,6 @@
             if any( keyword in s for keyword in keyword_list):
                 VRAM_crash = True
             else:
-<<<<<<< HEAD
                 stack = traceback.extract_stack(f=None, limit=5)
                 for frame in stack:
                     if any( keyword in frame.name for keyword in keyword_list):
@@ -1434,27 +1408,6 @@
         else:
             sample = samples.cpu()
             # video = rearrange(sample.cpu().numpy(), "c t h w -> t h w c")
-=======
-                sample = samples.cpu()
-                # video = rearrange(sample.cpu().numpy(), "c t h w -> t h w c")
-
-                time_flag = datetime.fromtimestamp(time.time()).strftime("%Y-%m-%d-%Hh%Mm%Ss")
-                if os.name == 'nt':
-                    file_name = f"{time_flag}_seed{seed}_{sanitize_file_name(prompt[:50]).strip()}.mp4"
-                else:
-                    file_name = f"{time_flag}_seed{seed}_{sanitize_file_name(prompt[:100]).strip()}.mp4"
-                video_path = os.path.join(save_path, file_name)        
-                cache_video(
-                    tensor=sample[None],
-                    save_file=video_path,
-                    fps=16,
-                    nrow=1,
-                    normalize=True,
-                    value_range=(-1, 1))
-
-                configs = get_settings_dict(state, use_image2video, prompt, 0 if image_to_end == None else 1 , video_length, raw_resolution, num_inference_steps, seed, repeat_generation, multi_images_gen_type, guidance_scale, flow_shift, negative_prompt, loras_choices, 
-                      loras_mult_choices, tea_cache , tea_cache_start_step_perc, RIFLEx_setting, slg_switch, slg_layers, slg_start, slg_end)
->>>>>>> 91e35a80
 
             time_flag = datetime.fromtimestamp(time.time()).strftime("%Y-%m-%d-%Hh%Mm%Ss")
             if os.name == 'nt':
@@ -1778,24 +1731,13 @@
     else:
         return  gr.Row(visible=new_advanced), gr.Row(visible=True), gr.Button(visible=True), gr.Row(visible= False), gr.Dropdown(choices=lset_choices, value= lset_name)
 
-<<<<<<< HEAD
 def get_settings_dict(state, i2v, prompt, image_prompt_type, video_length, resolution, num_inference_steps, seed, repeat_generation, multi_images_gen_type, guidance_scale, flow_shift, negative_prompt, loras_choices, 
                       loras_mult_choices, tea_cache_setting, tea_cache_start_step_perc, RIFLEx_setting, slg_switch, slg_layers, slg_start_perc, slg_end_perc):
 
     loras = state["loras"]
     activated_loras = [Path( loras[int(no)]).parts[-1]  for no in loras_choices ]
 
-    ui_settings  = {
-=======
-
-def get_settings_dict(state, i2v, prompt, image_prompt_type, video_length, resolution, num_inference_steps, seed, repeat_generation, multi_images_gen_type, guidance_scale, flow_shift, negative_prompt, loras_choices, 
-                      loras_mult_choices, tea_cache_setting, tea_cache_start_step_perc, RIFLEx_setting, slg_switch, slg_layers, slg_start_perc, slg_end_perc):
-
-    loras = state["loras"]
-    activated_loras = [Path( loras[int(no)]).parts[-1]  for no in loras_choices ]
-
     ui_settings = {
->>>>>>> 91e35a80
         "prompts": prompt,
         "resolution": resolution,
         "video_length": video_length,
@@ -1822,23 +1764,14 @@
         ui_settings["image_prompt_type"] = image_prompt_type
     else: 
         ui_settings["type"] = "Wan2.1GP by DeepBeepMeep - text2video"
-<<<<<<< HEAD
-=======
-
->>>>>>> 91e35a80
     return ui_settings
 
 def save_settings(state, prompt, image_prompt_type, video_length, resolution, num_inference_steps, seed, repeat_generation, multi_images_gen_type, guidance_scale, flow_shift, negative_prompt, loras_choices, 
                       loras_mult_choices, tea_cache_setting, tea_cache_start_step_perc, RIFLEx_setting, slg_switch, slg_layers, slg_start_perc, slg_end_perc):
-<<<<<<< HEAD
+
     if state.get("validate_success",0) != 1:
         return
-=======
-
-    if state.get("validate_success",0) != 1:
-        return
-
->>>>>>> 91e35a80
+
     ui_defaults = get_settings_dict(state, use_image2video, prompt, image_prompt_type, video_length, resolution, num_inference_steps, seed, repeat_generation, multi_images_gen_type, guidance_scale, flow_shift, negative_prompt, loras_choices, 
                       loras_mult_choices, tea_cache_setting, tea_cache_start_step_perc, RIFLEx_setting, slg_switch, slg_layers, slg_start_perc, slg_end_perc)
 
@@ -1958,10 +1891,6 @@
                         delete_lset_btn = gr.Button("Delete", size="sm", min_width= 1)
                         cancel_lset_btn = gr.Button("Don't do it !", size="sm", min_width= 1 , visible=False)  
             video_to_continue = gr.Video(label= "Video to continue", visible= image2video and False) #######
-<<<<<<< HEAD
-
-=======
->>>>>>> 91e35a80
             image_prompt_type= ui_defaults.get("image_prompt_type",0)
             image_prompt_type_radio = gr.Radio( [("Use only a Start Image", 0),("Use both a Start and an End Image", 1)], value =image_prompt_type, label="Location", show_label= False, scale= 3, visible=image2video)
 
@@ -1984,12 +1913,7 @@
                     return gr.Gallery(visible = (image_prompt_type_radio == 1)  )
                 else:
                     return gr.Image(visible = (image_prompt_type_radio == 1)  )
-
-<<<<<<< HEAD
-            image_prompt_type_radio.change(fn=switch_image_prompt_type_radio, inputs=[image_prompt_type_radio], outputs=[image_to_end])
-=======
             image_prompt_type_radio.change(fn=switch_image_prompt_type_radio, inputs=[image_prompt_type_radio], outputs=[image_to_end]) 
->>>>>>> 91e35a80
 
 
             advanced_prompt = advanced
